# This module contains our dynamic analysis agent,
# capable of inspecting modules and objects in memory, at runtime.

from __future__ import annotations

import ast
import functools
import sys
import types
import typing
from inspect import Parameter as SignatureParameter
from inspect import Signature, cleandoc, getsourcelines, unwrap
from inspect import signature as getsignature
from typing import TYPE_CHECKING, Any

from _griffe.agents.nodes.runtime import ObjectNode
from _griffe.collections import LinesCollection, ModulesCollection
from _griffe.enumerations import Kind, ParameterKind, TypeParameterKind
from _griffe.expressions import Expr, ExprBinOp, ExprSubscript, ExprTuple, safe_get_annotation
from _griffe.extensions.base import Extensions, load_extensions
from _griffe.importer import dynamic_import
from _griffe.logger import logger
from _griffe.models import (
    Alias,
    Attribute,
    Class,
    Docstring,
    Function,
    Module,
    Parameter,
    Parameters,
    TypeAlias,
    TypeParameter,
    TypeParameters,
)

if TYPE_CHECKING:
    from collections.abc import Sequence
    from pathlib import Path

    from _griffe.docstrings.parsers import DocstringStyle
    from _griffe.enumerations import Parser

_TYPING_MODULES: tuple[types.ModuleType, ...]
try:
    import typing_extensions
except ImportError:
    _TYPING_MODULES = (typing,)
else:
    _TYPING_MODULES = (typing, typing_extensions)

_empty = Signature.empty


def inspect(
    module_name: str,
    *,
    filepath: Path | None = None,
    import_paths: Sequence[str | Path] | None = None,
    extensions: Extensions | None = None,
    parent: Module | None = None,
    docstring_parser: DocstringStyle | Parser | None = None,
    docstring_options: dict[str, Any] | None = None,
    lines_collection: LinesCollection | None = None,
    modules_collection: ModulesCollection | None = None,
) -> Module:
    """Inspect a module.

    Sometimes we cannot get the source code of a module or an object,
    typically built-in modules like `itertools`.
    The only way to know what they are made of is to actually import them and inspect their contents.

    Sometimes, even if the source code is available,
    loading the object is desired because it was created or modified dynamically,
    and our static agent is not powerful enough to infer all these dynamic modifications.
    In this case, we load the module using introspection.

    Griffe therefore provides this function for dynamic analysis.
    It uses a [`NodeVisitor`][ast.NodeVisitor]-like class, the [`Inspector`][griffe.Inspector],
    to inspect the module with [`inspect.getmembers()`][inspect.getmembers].

    The inspection agent works similarly to the regular [`Visitor`][griffe.Visitor] agent,
    in that it maintains a state with the current object being handled, and recursively handle its members.

    Important:
        This function is generally not used directly.
        In most cases, users can rely on the [`GriffeLoader`][griffe.GriffeLoader]
        and its accompanying [`load`][griffe.load] shortcut and their respective options
        to load modules using dynamic analysis.

    Parameters:
        module_name: The module name (as when importing [from] it).
        filepath: The module file path.
        import_paths: Paths to import the module from.
        extensions: The extensions to use when inspecting the module.
        parent: The optional parent of this module.
        docstring_parser: The docstring parser to use. By default, no parsing is done.
        docstring_options: Additional docstring parsing options.
        lines_collection: A collection of source code lines.
        modules_collection: A collection of modules.

    Returns:
        The module, with its members populated.
    """
    return Inspector(
        module_name,
        filepath,
        extensions or load_extensions(),
        parent,
        docstring_parser=docstring_parser,
        docstring_options=docstring_options,
        lines_collection=lines_collection,
        modules_collection=modules_collection,
    ).get_module(import_paths)


class Inspector:
    """This class is used to instantiate an inspector.

    Inspectors iterate on objects members to extract data from them.
    """

    def __init__(
        self,
        module_name: str,
        filepath: Path | None,
        extensions: Extensions,
        parent: Module | None = None,
        docstring_parser: DocstringStyle | Parser | None = None,
        docstring_options: dict[str, Any] | None = None,
        lines_collection: LinesCollection | None = None,
        modules_collection: ModulesCollection | None = None,
    ) -> None:
        """Initialize the inspector.

        Parameters:
            module_name: The module name.
            filepath: The optional filepath.
            extensions: Extensions to use when inspecting.
            parent: The module parent.
            docstring_parser: The docstring parser to use.
            docstring_options: The docstring parsing options.
            lines_collection: A collection of source code lines.
            modules_collection: A collection of modules.
        """
        super().__init__()

        self.module_name: str = module_name
        """The module name."""

        self.filepath: Path | None = filepath
        """The module file path."""

        self.extensions: Extensions = extensions
        """The extensions to use when inspecting."""

        self.parent: Module | None = parent
        """An optional parent for the final module object."""

        self.current: Module | Class = None  # type: ignore[assignment]
        """The current object being inspected."""

        self.docstring_parser: DocstringStyle | Parser | None = docstring_parser
        """The docstring parser to use."""

        self.docstring_options: dict[str, Any] = docstring_options or {}
        """The docstring parsing options."""

        self.lines_collection: LinesCollection = lines_collection or LinesCollection()
        """A collection of source code lines."""

        self.modules_collection: ModulesCollection = modules_collection or ModulesCollection()
        """A collection of modules."""

    def _get_docstring(self, node: ObjectNode) -> Docstring | None:
        try:
            # Access `__doc__` directly to avoid taking the `__doc__` attribute from a parent class.
            value = getattr(node.obj, "__doc__", None)
        except Exception:  # noqa: BLE001
            return None
        if value is None:
            return None
        try:
            # We avoid `inspect.getdoc` to avoid getting
            # the `__doc__` attribute from a parent class,
            # but we still want to clean the doc.
            cleaned = cleandoc(value)
        except AttributeError:
            # Triggered on method descriptors.
            return None
        return Docstring(
            cleaned,
            parser=self.docstring_parser,
            parser_options=self.docstring_options,
        )

    def _get_linenos(self, node: ObjectNode) -> tuple[int, int] | tuple[None, None]:
        # Line numbers won't be useful if we don't have the source code.
        if not self.filepath or self.filepath not in self.lines_collection:
            return None, None
        try:
            lines, lineno = getsourcelines(node.obj)
        except (OSError, TypeError):
            return None, None
        return lineno, lineno + "".join(lines).rstrip().count("\n")

    def get_module(self, import_paths: Sequence[str | Path] | None = None) -> Module:
        """Build and return the object representing the module attached to this inspector.

        This method triggers a complete inspection of the module members.

        Parameters:
            import_paths: Paths replacing `sys.path` to import the module.

        Returns:
            A module instance.
        """
        import_path = self.module_name
        if self.parent is not None:
            import_path = f"{self.parent.path}.{import_path}"

        # Make sure `import_paths` is a list, in case we want to `insert` into it.
        import_paths = list(import_paths or ())

        # If the thing we want to import has a filepath,
        # we make sure to insert the right parent directory
        # at the front of our list of import paths.
        # We do this by counting the number of dots `.` in the import path,
        # corresponding to slashes `/` in the filesystem,
        # and go up in the file tree the same number of times.
        if self.filepath:
            parent_path = self.filepath.parent
            for _ in range(import_path.count(".")):
                parent_path = parent_path.parent
            # Climb up one more time for `__init__` modules.
            if self.filepath.stem == "__init__":
                parent_path = parent_path.parent
            if parent_path not in import_paths:
                import_paths.insert(0, parent_path)

        value = dynamic_import(import_path, import_paths)

        # We successfully imported the given object,
        # and we now create the object tree with all the necessary nodes,
        # from the root of the package to this leaf object.
        parent_node = None
        if self.parent is not None:
            for part in self.parent.path.split("."):
                parent_node = ObjectNode(None, name=part, parent=parent_node)
        module_node = ObjectNode(value, self.module_name, parent=parent_node)

        self.inspect(module_node)
        return self.current.module

    def inspect(self, node: ObjectNode) -> None:
        """Extend the base inspection with extensions.

        Parameters:
            node: The node to inspect.
        """
        getattr(self, f"inspect_{node.kind}", self.generic_inspect)(node)

    def generic_inspect(self, node: ObjectNode) -> None:
        """Extend the base generic inspection with extensions.

        Parameters:
            node: The node to inspect.
        """
        for child in node.children:
            if target_path := child.alias_target_path:
                # If the child is an actual submodule of the current module,
                # and has no `__file__` set, we won't find it on the disk so we must inspect it now.
                # For that we instantiate a new inspector and use it to inspect the submodule,
                # then assign the submodule as member of the current module.
                # If the submodule has a `__file__` set, the loader should find it on the disk,
                # so we skip it here (no member, no alias, just skip it).
                if child.is_module and target_path == f"{self.current.path}.{child.name}":
                    if not hasattr(child.obj, "__file__"):
                        logger.debug("Module %s is not discoverable on disk, inspecting right now", target_path)
                        inspector = Inspector(
                            child.name,
                            filepath=None,
                            parent=self.current.module,
                            extensions=self.extensions,
                            docstring_parser=self.docstring_parser,
                            docstring_options=self.docstring_options,
                            lines_collection=self.lines_collection,
                            modules_collection=self.modules_collection,
                        )
                        inspector.inspect_module(child)
                        self.current.set_member(child.name, inspector.current.module)
                # Otherwise, alias the object.
                else:
                    alias = Alias(child.name, target_path)
                    self.current.set_member(child.name, alias)
                    self.extensions.call("on_alias", alias=alias, node=node, agent=self)
            else:
                self.inspect(child)

    def inspect_module(self, node: ObjectNode) -> None:
        """Inspect a module.

        Parameters:
            node: The node to inspect.
        """
        self.extensions.call("on_node", node=node, agent=self)
        self.extensions.call("on_module_node", node=node, agent=self)
        self.current = module = Module(
            name=self.module_name,
            filepath=self.filepath,
            parent=self.parent,
            docstring=self._get_docstring(node),
            lines_collection=self.lines_collection,
            modules_collection=self.modules_collection,
        )
        self.extensions.call("on_instance", node=node, obj=module, agent=self)
        self.extensions.call("on_module_instance", node=node, mod=module, agent=self)
        self.generic_inspect(node)
        self.extensions.call("on_members", node=node, obj=module, agent=self)
        self.extensions.call("on_module_members", node=node, mod=module, agent=self)

    def inspect_class(self, node: ObjectNode) -> None:
        """Inspect a class.

        Parameters:
            node: The node to inspect.
        """
        self.extensions.call("on_node", node=node, agent=self)
        self.extensions.call("on_class_node", node=node, agent=self)

        bases = []
        for base in node.obj.__bases__:
            if base is object:
                continue
            bases.append(f"{base.__module__}.{base.__qualname__}")

        lineno, endlineno = self._get_linenos(node)
        class_ = Class(
            name=node.name,
            docstring=self._get_docstring(node),
            bases=bases,
            type_parameters=TypeParameters(*_convert_type_parameters(node.obj, parent=self.current, member=node.name)),
            lineno=lineno,
            endlineno=endlineno,
        )
        self.current.set_member(node.name, class_)
        self.current = class_
        self.extensions.call("on_instance", node=node, obj=class_, agent=self)
        self.extensions.call("on_class_instance", node=node, cls=class_, agent=self)
        self.generic_inspect(node)
        self.extensions.call("on_members", node=node, obj=class_, agent=self)
        self.extensions.call("on_class_members", node=node, cls=class_, agent=self)
        self.current = self.current.parent  # type: ignore[assignment]

    def inspect_staticmethod(self, node: ObjectNode) -> None:
        """Inspect a static method.

        Parameters:
            node: The node to inspect.
        """
        self.handle_function(node, {"staticmethod"})

    def inspect_classmethod(self, node: ObjectNode) -> None:
        """Inspect a class method.

        Parameters:
            node: The node to inspect.
        """
        self.handle_function(node, {"classmethod"})

    def inspect_method_descriptor(self, node: ObjectNode) -> None:
        """Inspect a method descriptor.

        Parameters:
            node: The node to inspect.
        """
        self.handle_function(node, {"method descriptor"})

    def inspect_builtin_method(self, node: ObjectNode) -> None:
        """Inspect a builtin method.

        Parameters:
            node: The node to inspect.
        """
        self.handle_function(node, {"builtin"})

    def inspect_method(self, node: ObjectNode) -> None:
        """Inspect a method.

        Parameters:
            node: The node to inspect.
        """
        self.handle_function(node)

    def inspect_coroutine(self, node: ObjectNode) -> None:
        """Inspect a coroutine.

        Parameters:
            node: The node to inspect.
        """
        self.handle_function(node, {"async"})

    def inspect_builtin_function(self, node: ObjectNode) -> None:
        """Inspect a builtin function.

        Parameters:
            node: The node to inspect.
        """
        self.handle_function(node, {"builtin"})

    def inspect_function(self, node: ObjectNode) -> None:
        """Inspect a function.

        Parameters:
            node: The node to inspect.
        """
        self.handle_function(node)

    def inspect_cached_property(self, node: ObjectNode) -> None:
        """Inspect a cached property.

        Parameters:
            node: The node to inspect.
        """
        self.handle_function(node, {"cached", "property"})

    def inspect_property(self, node: ObjectNode) -> None:
        """Inspect a property.

        Parameters:
            node: The node to inspect.
        """
        self.handle_function(node, {"property"})

    def inspect_getset_descriptor(self, node: ObjectNode) -> None:
        """Inspect a get/set descriptor.

        Parameters:
            node: The node to inspect.
        """
        self.handle_function(node, {"property"})

    def handle_function(self, node: ObjectNode, labels: set | None = None) -> None:
        """Handle a function.

        Parameters:
            node: The node to inspect.
            labels: Labels to add to the data object.
        """
        self.extensions.call("on_node", node=node, agent=self)
        self.extensions.call("on_function_node", node=node, agent=self)

        try:
            signature = getsignature(node.obj)
        except Exception:  # noqa: BLE001
            # So many exceptions can be raised here:
            # AttributeError, NameError, RuntimeError, ValueError, TokenError, TypeError...
            parameters = None
            returns = None
        else:
            parameters = Parameters(
                *[
                    _convert_parameter(parameter, parent=self.current, member=node.name)
                    for parameter in signature.parameters.values()
                ],
            )
            return_annotation = signature.return_annotation
            returns = (
                None
                if return_annotation is _empty
                else _convert_object_to_annotation(return_annotation, parent=self.current, member=node.name)
            )

        lineno, endlineno = self._get_linenos(node)

        obj: Attribute | Function
        labels = labels or set()
        if "property" in labels:
            obj = Attribute(
                name=node.name,
                value=None,
                annotation=returns,
                docstring=self._get_docstring(node),
                lineno=lineno,
                endlineno=endlineno,
            )
        else:
            obj = Function(
                name=node.name,
                parameters=parameters,
                returns=returns,
                type_parameters=TypeParameters(
                    *_convert_type_parameters(node.obj, parent=self.current, member=node.name),
                ),
                docstring=self._get_docstring(node),
                lineno=lineno,
                endlineno=endlineno,
            )
        obj.labels |= labels
        self.current.set_member(node.name, obj)
        self.extensions.call("on_instance", node=node, obj=obj, agent=self)
        if obj.is_attribute:
            self.extensions.call("on_attribute_instance", node=node, attr=obj, agent=self)
        else:
            self.extensions.call("on_function_instance", node=node, func=obj, agent=self)

    def inspect_type_alias(self, node: ObjectNode) -> None:
        """Inspect a type alias.

        Parameters:
            node: The node to inspect.
        """
        self.extensions.call("on_node", node=node, agent=self)
        self.extensions.call("on_type_alias_node", node=node, agent=self)

        lineno, endlineno = self._get_linenos(node)

        type_alias = TypeAlias(
            name=node.name,
            value=_convert_type_to_annotation(node.obj.__value__, parent=self.current, member=node.name),
            lineno=lineno,
            endlineno=endlineno,
            type_parameters=TypeParameters(*_convert_type_parameters(node.obj, parent=self.current, member=node.name)),
            docstring=self._get_docstring(node),
            parent=self.current,
        )
        self.current.set_member(node.name, type_alias)
        self.extensions.call("on_instance", node=node, obj=type_alias, agent=self)
        self.extensions.call("on_type_alias_instance", node=node, type_alias=type_alias, agent=self)

    def inspect_attribute(self, node: ObjectNode) -> None:
        """Inspect an attribute.

        Parameters:
            node: The node to inspect.
        """
        self.handle_attribute(node)

    def handle_attribute(self, node: ObjectNode, annotation: str | Expr | None = None) -> None:
        """Handle an attribute.

        Parameters:
            node: The node to inspect.
            annotation: A potential annotation.
        """
        self.extensions.call("on_node", node=node, agent=self)
        self.extensions.call("on_attribute_node", node=node, agent=self)

        # TODO: To improve.
        parent = self.current
        labels: set[str] = set()

        if parent.kind is Kind.MODULE:
            labels.add("module")
        elif parent.kind is Kind.CLASS:
            labels.add("class")
        elif parent.kind is Kind.FUNCTION:
            if parent.name != "__init__":
                return
            parent = parent.parent  # type: ignore[assignment]
            labels.add("instance")

        try:
            value = repr(node.obj)
        except Exception:  # noqa: BLE001
            value = None
        try:
            docstring = self._get_docstring(node)
        except Exception:  # noqa: BLE001
            docstring = None

        attribute = Attribute(
            name=node.name,
            value=value,
            annotation=annotation,
            docstring=docstring,
        )
        attribute.labels |= labels
        parent.set_member(node.name, attribute)

        if node.name == "__all__":
            parent.exports = set(node.obj)
        self.extensions.call("on_instance", node=node, obj=attribute, agent=self)
        self.extensions.call("on_attribute_instance", node=node, attr=attribute, agent=self)


_parameter_kind_map = {
    SignatureParameter.POSITIONAL_ONLY: ParameterKind.positional_only,
    SignatureParameter.POSITIONAL_OR_KEYWORD: ParameterKind.positional_or_keyword,
    SignatureParameter.VAR_POSITIONAL: ParameterKind.var_positional,
    SignatureParameter.KEYWORD_ONLY: ParameterKind.keyword_only,
    SignatureParameter.VAR_KEYWORD: ParameterKind.var_keyword,
}


def _convert_parameter(
    parameter: SignatureParameter,
    *,
    parent: Module | Class,
    member: str | None = None,
) -> Parameter:
    name = parameter.name
    annotation = (
        None
        if parameter.annotation is _empty
        else _convert_object_to_annotation(parameter.annotation, parent=parent, member=member)
    )
    kind = _parameter_kind_map[parameter.kind]
    if parameter.default is _empty:
        default = None
    elif hasattr(parameter.default, "__name__"):
        # Avoid `repr` containing chevrons and memory addresses.
        default = parameter.default.__name__
    else:
        default = repr(parameter.default)
    return Parameter(name, annotation=annotation, kind=kind, default=default)


<<<<<<< HEAD
def _convert_object_to_annotation(obj: Any, *, parent: Module | Class, member: str | None = None) -> str | Expr | None:
    # even when *we* import future annotations,
=======
def _convert_object_to_annotation(obj: Any, parent: Module | Class) -> str | Expr | None:
    # Even when *we* import future annotations,
>>>>>>> eca96260
    # the object from which we get a signature
    # can come from modules which did *not* import them,
    # so `inspect.signature` returns actual Python objects
    # that we must deal with.
    if not isinstance(obj, str):
        if hasattr(obj, "__name__"):  # noqa: SIM108
            # Simple types like `int`, `str`, custom classes, etc..
            obj = obj.__name__
        else:
            # Other, more complex types: hope for the best.
            obj = repr(obj)
    try:
        annotation_node = compile(obj, mode="eval", filename="<>", flags=ast.PyCF_ONLY_AST, optimize=2)
    except SyntaxError:
        return obj
    return safe_get_annotation(annotation_node.body, parent, member=member)  # type: ignore[attr-defined]


_type_parameter_kind_map = {
    getattr(module, attr): value
    for attr, value in {
        "TypeVar": TypeParameterKind.type_var,
        "TypeVarTuple": TypeParameterKind.type_var_tuple,
        "ParamSpec": TypeParameterKind.param_spec,
    }.items()
    for module in _TYPING_MODULES
    if hasattr(module, attr)
}


def _convert_type_parameters(
    obj: Any,
    *,
    parent: Module | Class,
    member: str | None = None,
) -> list[TypeParameter]:
    obj = unwrap(obj)

    if not hasattr(obj, "__type_params__"):
        return []

    type_parameters = []
    for type_parameter in obj.__type_params__:
        bound = getattr(type_parameter, "__bound__", None)
        if bound is not None:
            bound = _convert_type_to_annotation(bound, parent=parent, member=member)
        constraints: list[str | Expr] = [
            _convert_type_to_annotation(constraint, parent=parent, member=member)  # type: ignore[misc]
            for constraint in getattr(type_parameter, "__constraints__", ())
        ]

        if getattr(type_parameter, "has_default", lambda: False)():
            default = _convert_type_to_annotation(
                type_parameter.__default__,
                parent=parent,
                member=member,
            )
        else:
            default = None

        type_parameters.append(
            TypeParameter(
                type_parameter.__name__,
                kind=_type_parameter_kind_map[type(type_parameter)],
                bound=bound,
                constraints=constraints or None,
                default=default,
            ),
        )

    return type_parameters


def _convert_type_to_annotation(obj: Any, *, parent: Module | Class, member: str | None = None) -> str | Expr | None:
    origin = typing.get_origin(obj)

    if origin is None:
        return _convert_object_to_annotation(obj, parent=parent, member=member)

    args: Sequence[str | Expr | None] = [
        _convert_type_to_annotation(arg, parent=parent, member=member) for arg in typing.get_args(obj)
    ]

    # YORE: EOL 3.9: Replace block with lines 2-3.
    if sys.version_info >= (3, 10):
        if origin is types.UnionType:
            return functools.reduce(lambda left, right: ExprBinOp(left, "|", right), args)  # type: ignore[arg-type]

    origin = _convert_type_to_annotation(origin, parent=parent, member=member)
    if origin is None:
        return None

    return ExprSubscript(origin, ExprTuple(args, implicit=True))  # type: ignore[arg-type]<|MERGE_RESOLUTION|>--- conflicted
+++ resolved
@@ -616,13 +616,8 @@
     return Parameter(name, annotation=annotation, kind=kind, default=default)
 
 
-<<<<<<< HEAD
 def _convert_object_to_annotation(obj: Any, *, parent: Module | Class, member: str | None = None) -> str | Expr | None:
-    # even when *we* import future annotations,
-=======
-def _convert_object_to_annotation(obj: Any, parent: Module | Class) -> str | Expr | None:
     # Even when *we* import future annotations,
->>>>>>> eca96260
     # the object from which we get a signature
     # can come from modules which did *not* import them,
     # so `inspect.signature` returns actual Python objects
