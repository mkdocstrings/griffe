# This module contains our models definitions,
# to represent Python objects (and other aspects of Python APIs)... in Python.

from __future__ import annotations

import inspect
from collections import defaultdict
from contextlib import suppress
from pathlib import Path
from textwrap import dedent
from typing import TYPE_CHECKING, Any, Callable, Union, cast

from _griffe.c3linear import c3linear_merge
from _griffe.docstrings.parsers import DocstringStyle, parse
from _griffe.enumerations import Kind, ParameterKind, Parser, TypeParameterKind
from _griffe.exceptions import AliasResolutionError, BuiltinModuleError, CyclicAliasError, NameResolutionError
from _griffe.expressions import ExprCall, ExprName, ExprTuple
from _griffe.logger import logger
from _griffe.mixins import ObjectAliasMixin

if TYPE_CHECKING:
    from collections.abc import Sequence

    from _griffe.collections import LinesCollection, ModulesCollection
    from _griffe.docstrings.models import DocstringSection
    from _griffe.expressions import Expr


from functools import cached_property


class Decorator:
    """This class represents decorators."""

    def __init__(self, value: str | Expr, *, lineno: int | None, endlineno: int | None) -> None:
        """Initialize the decorator.

        Parameters:
            value: The decorator code.
            lineno: The starting line number.
            endlineno: The ending line number.
        """
        self.value: str | Expr = value
        """The decorator value (as a Griffe expression or string)."""
        self.lineno: int | None = lineno
        """The starting line number of the decorator."""
        self.endlineno: int | None = endlineno
        """The ending line number of the decorator."""

    @property
    def callable_path(self) -> str:
        """The path of the callable used as decorator."""
        value = self.value.function if isinstance(self.value, ExprCall) else self.value
        return value if isinstance(value, str) else value.canonical_path

    def as_dict(self, **kwargs: Any) -> dict[str, Any]:  # noqa: ARG002
        """Return this decorator's data as a dictionary.

        Parameters:
            **kwargs: Additional serialization options.

        Returns:
            A dictionary.
        """
        return {
            "value": self.value,
            "lineno": self.lineno,
            "endlineno": self.endlineno,
        }


class Docstring:
    """This class represents docstrings."""

    def __init__(
        self,
        value: str,
        *,
        lineno: int | None = None,
        endlineno: int | None = None,
        parent: Object | None = None,
        parser: DocstringStyle | Parser | None = None,
        parser_options: dict[str, Any] | None = None,
    ) -> None:
        """Initialize the docstring.

        Parameters:
            value: The docstring value.
            lineno: The starting line number.
            endlineno: The ending line number.
            parent: The parent object on which this docstring is attached.
            parser: The docstring parser to use. By default, no parsing is done.
            parser_options: Additional docstring parsing options.
        """
        self.value: str = inspect.cleandoc(value.rstrip())
        """The original value of the docstring, cleaned by `inspect.cleandoc`.

        See also: [`source`][griffe.Docstring.source].
        """

        self.lineno: int | None = lineno
        """The starting line number of the docstring.

        See also: [`endlineno`][griffe.Docstring.endlineno]."""

        self.endlineno: int | None = endlineno
        """The ending line number of the docstring.

        See also: [`lineno`][griffe.Docstring.lineno]."""

        self.parent: Object | None = parent
        """The object this docstring is attached to."""

        self.parser: DocstringStyle | Parser | None = parser
        """The selected docstring parser.

        See also: [`parser_options`][griffe.Docstring.parser_options],
        [`parse`][griffe.Docstring.parse].
        """

        self.parser_options: dict[str, Any] = parser_options or {}
        """The configured parsing options.

        See also: [`parser`][griffe.Docstring.parser],
        [`parse`][griffe.Docstring.parse].
        """

    @property
    def lines(self) -> list[str]:
        """The lines of the docstring.

        See also: [`source`][griffe.Docstring.source].
        """
        return self.value.split("\n")

    @property
    def source(self) -> str:
        """The original, uncleaned value of the docstring as written in the source.

        See also: [`value`][griffe.Docstring.value].
        """
        if self.parent is None:
            raise ValueError("Cannot get original docstring without parent object")
        if isinstance(self.parent.filepath, list):
            raise ValueError("Cannot get original docstring for namespace package")  # noqa: TRY004
        if self.lineno is None or self.endlineno is None:
            raise ValueError("Cannot get original docstring without line numbers")
        return "\n".join(self.parent.lines_collection[self.parent.filepath][self.lineno - 1 : self.endlineno])

    @cached_property
    def parsed(self) -> list[DocstringSection]:
        """The docstring sections, parsed into structured data."""
        return self.parse()

    def parse(
        self,
        parser: DocstringStyle | Parser | None = None,
        **options: Any,
    ) -> list[DocstringSection]:
        """Parse the docstring into structured data.

        See also: [`parser`][griffe.Docstring.parser],
        [`parser_options`][griffe.Docstring.parser_options].

        Parameters:
            parser: The docstring parser to use.
                In order: use the given parser, or the self parser, or no parser (return a single text section).
            **options: Additional docstring parsing options.

        Returns:
            The parsed docstring as a list of sections.
        """
        return parse(self, parser or self.parser, **(options or self.parser_options))

    def as_dict(
        self,
        *,
        full: bool = False,
        **kwargs: Any,  # noqa: ARG002
    ) -> dict[str, Any]:
        """Return this docstring's data as a dictionary.

        Parameters:
            full: Whether to return full info, or just base info.
            **kwargs: Additional serialization options.

        Returns:
            A dictionary.
        """
        base: dict[str, Any] = {
            "value": self.value,
            "lineno": self.lineno,
            "endlineno": self.endlineno,
        }
        if full:
            base["parsed"] = self.parsed
        return base


class Parameter:
    """This class represent a function parameter.

    See also: [`Parameters`][griffe.Parameters].
    """

    def __init__(
        self,
        name: str,
        *,
        annotation: str | Expr | None = None,
        kind: ParameterKind | None = None,
        default: str | Expr | None = None,
        docstring: Docstring | None = None,
    ) -> None:
        """Initialize the parameter.

        Parameters:
            name: The parameter name, without leading stars (`*` or `**`).
            annotation: The parameter annotation, if any.
            kind: The parameter kind.
            default: The parameter default, if any.
            docstring: The parameter docstring.
        """
        self.name: str = name
        """The parameter name."""
        self.annotation: str | Expr | None = annotation
        """The parameter type annotation."""
        self.kind: ParameterKind | None = kind
        """The parameter kind."""
        self.default: str | Expr | None = default
        """The parameter default value."""
        self.docstring: Docstring | None = docstring
        """The parameter docstring."""
        # The parent function is set in `Function.__init__`,
        # when the parameters are assigned to the function.
        self.function: Function | None = None
        """The parent function of the parameter."""

    def __str__(self) -> str:
        param = f"{self.name}: {self.annotation} = {self.default}"
        if self.kind:
            return f"[{self.kind.value}] {param}"
        return param

    def __repr__(self) -> str:
        return f"Parameter(name={self.name!r}, annotation={self.annotation!r}, kind={self.kind!r}, default={self.default!r})"

    def __eq__(self, value: object, /) -> bool:
        """Parameters are equal if all their attributes except `docstring` and `function` are equal."""
        if not isinstance(value, Parameter):
            return NotImplemented
        return (
            self.name == value.name
            and self.annotation == value.annotation
            and self.kind == value.kind
            and self.default == value.default
        )

    @property
    def required(self) -> bool:
        """Whether this parameter is required."""
        return self.default is None

    def as_dict(self, *, full: bool = False, **kwargs: Any) -> dict[str, Any]:  # noqa: ARG002
        """Return this parameter's data as a dictionary.

        Parameters:
            **kwargs: Additional serialization options.

        Returns:
            A dictionary.
        """
        base: dict[str, Any] = {
            "name": self.name,
            "annotation": self.annotation,
            "kind": self.kind,
            "default": self.default,
        }
        if self.docstring:
            base["docstring"] = self.docstring.as_dict(full=full)
        return base


class Parameters:
    """This class is a container for parameters.

    It allows to get parameters using their position (index) or their name:

    ```pycon
    >>> parameters = Parameters(Parameter("hello"))
    >>> parameters[0] is parameters["hello"]
    True
    ```

    See also: [`Parameter`][griffe.Parameter].
    """

    def __init__(self, *parameters: Parameter) -> None:
        """Initialize the parameters container.

        Parameters:
            *parameters: The initial parameters to add to the container.
        """
        self._params: list[Parameter] = list(parameters)

    def __repr__(self) -> str:
        return f"Parameters({', '.join(repr(param) for param in self._params)})"

    def __getitem__(self, name_or_index: int | str) -> Parameter:
        """Get a parameter by index or name."""
        if isinstance(name_or_index, int):
            return self._params[name_or_index]
        name = name_or_index.lstrip("*")
        try:
            return next(param for param in self._params if param.name == name)
        except StopIteration as error:
            raise KeyError(f"parameter {name_or_index} not found") from error

    def __setitem__(self, name_or_index: int | str, parameter: Parameter) -> None:
        """Set a parameter by index or name."""
        if isinstance(name_or_index, int):
            self._params[name_or_index] = parameter
        else:
            name = name_or_index.lstrip("*")
            try:
                index = next(idx for idx, param in enumerate(self._params) if param.name == name)
            except StopIteration:
                self._params.append(parameter)
            else:
                self._params[index] = parameter

    def __delitem__(self, name_or_index: int | str) -> None:
        """Delete a parameter by index or name."""
        if isinstance(name_or_index, int):
            del self._params[name_or_index]
        else:
            name = name_or_index.lstrip("*")
            try:
                index = next(idx for idx, param in enumerate(self._params) if param.name == name)
            except StopIteration as error:
                raise KeyError(f"parameter {name_or_index} not found") from error
            del self._params[index]

    def __len__(self):
        """The number of parameters."""
        return len(self._params)

    def __iter__(self):
        """Iterate over the parameters, in order."""
        return iter(self._params)

    def __contains__(self, param_name: str):
        """Whether a parameter with the given name is present."""
        try:
            next(param for param in self._params if param.name == param_name.lstrip("*"))
        except StopIteration:
            return False
        return True

    def add(self, parameter: Parameter) -> None:
        """Add a parameter to the container.

        Parameters:
            parameter: The function parameter to add.

        Raises:
            ValueError: When a parameter with the same name is already present.
        """
        if parameter.name in self:
            raise ValueError(f"parameter {parameter.name} already present")
        self._params.append(parameter)


class TypeParameter:
    """This class represents a type parameter."""

    def __init__(
        self,
        name: str,
        *,
        kind: TypeParameterKind,
        bound: str | Expr | None = None,
        constraints: Sequence[str | Expr] | None = None,
        default: str | Expr | None = None,
    ) -> None:
        """Initialize the type parameter.

        Parameters:
            name: The type parameter name, without leading stars (`*` or `**`).
            kind: The type parameter kind.
            bound: The type parameter bound, if any.
                Mutually exclusive with `constraints`.
            constraints: The type parameter constraints, if any.
                Mutually exclusive with `bound`.
            default: The type parameter default, if any.

        Raises:
            ValueError: When more than one of `bound` and `constraints` is set.
        """
        if bound is not None and constraints:
            raise ValueError("bound and constraints are mutually exclusive")

        self.name: str = name
        """The type parameter name."""

        self.kind: TypeParameterKind = kind
        """The type parameter kind."""

        self.annotation: str | Expr | None
        """The type parameter bound or constraints."""

        if constraints:
            self.constraints = constraints  # type: ignore[assignment]
        else:
            self.bound = bound

        self.default: str | Expr | None = default
        """The type parameter default value."""

    def __repr__(self) -> str:
        return f"TypeParameter(name={self.name!r}, kind={self.kind!r}, bound={self.annotation!r}, default={self.default!r})"

    @property
    def bound(self) -> str | Expr | None:
        """The type parameter bound."""
        if not isinstance(self.annotation, ExprTuple):
            return self.annotation
        return None

    @bound.setter
    def bound(self, bound: str | Expr | None) -> None:
        self.annotation = bound

    @property
    def constraints(self) -> tuple[str | Expr, ...] | None:
        """The type parameter constraints."""
        if isinstance(self.annotation, ExprTuple):
            return tuple(self.annotation.elements)
        return None

    @constraints.setter
    def constraints(self, constraints: Sequence[str | Expr] | None) -> None:
        if constraints is not None:
            self.annotation = ExprTuple(constraints)
        else:
            self.annotation = None

    def as_dict(self, **kwargs: Any) -> dict[str, Any]:  # noqa: ARG002
        """Return this type parameter's data as a dictionary.

        Parameters:
            **kwargs: Additional serialization options.

        Returns:
            A dictionary.
        """
        base: dict[str, Any] = {
            "name": self.name,
            "kind": self.kind,
            "annotation": self.annotation,
            "default": self.default,
        }
        return base


class TypeParameters:
    """This class is a container for type parameters.

    It allows to get type parameters using their position (index) or their name:

    ```pycon
    >>> type_parameters = TypeParameters(TypeParameter("hello"), kind=TypeParameterKind.type_var)
    >>> type_parameters[0] is type_parameters["hello"]
    True
    ```
    """

    def __init__(self, *type_parameters: TypeParameter) -> None:
        """Initialize the type parameters container.

        Parameters:
            *type_parameters: The initial type parameters to add to the container.
        """
        self._type_params: list[TypeParameter] = list(type_parameters)

    def __repr__(self) -> str:
        return f"TypeParameters({', '.join(repr(type_param) for type_param in self._type_params)})"

    def __getitem__(self, name_or_index: int | str) -> TypeParameter:
        """Get a type parameter by index or name."""
        if isinstance(name_or_index, int):
            return self._type_params[name_or_index]
        name = name_or_index.lstrip("*")
        try:
            return next(param for param in self._type_params if param.name == name)
        except StopIteration as error:
            raise KeyError(f"type parameter {name_or_index} not found") from error

    def __setitem__(self, name_or_index: int | str, type_parameter: TypeParameter) -> None:
        """Set a type parameter by index or name."""
        if isinstance(name_or_index, int):
            self._type_params[name_or_index] = type_parameter
        else:
            name = name_or_index.lstrip("*")
            try:
                index = next(idx for idx, param in enumerate(self._type_params) if param.name == name)
            except StopIteration:
                self._type_params.append(type_parameter)
            else:
                self._type_params[index] = type_parameter

    def __delitem__(self, name_or_index: int | str) -> None:
        """Delete a type parameter by index or name."""
        if isinstance(name_or_index, int):
            del self._type_params[name_or_index]
        else:
            name = name_or_index.lstrip("*")
            try:
                index = next(idx for idx, param in enumerate(self._type_params) if param.name == name)
            except StopIteration as error:
                raise KeyError(f"type parameter {name_or_index} not found") from error
            del self._type_params[index]

    def __len__(self):
        """The number of type parameters."""
        return len(self._type_params)

    def __iter__(self):
        """Iterate over the type parameters, in order."""
        return iter(self._type_params)

    def __contains__(self, type_param_name: str):
        """Whether a type parameter with the given name is present."""
        try:
            next(param for param in self._type_params if param.name == type_param_name.lstrip("*"))
        except StopIteration:
            return False
        return True

    def add(self, type_parameter: TypeParameter) -> None:
        """Add a type parameter to the container.

        Parameters:
            type_parameter: The function parameter to add.

        Raises:
            ValueError: When a type parameter with the same name is already present.
        """
        if type_parameter.name in self:
            raise ValueError(f"type parameter {type_parameter.name} already present")
        self._type_params.append(type_parameter)


class Object(ObjectAliasMixin):
    """An abstract class representing a Python object."""

    kind: Kind
    """The object kind."""
    is_alias: bool = False
    """Always false for objects."""
    is_collection: bool = False
    """Always false for objects."""
    inherited: bool = False
    """Always false for objects.

    Only aliases can be marked as inherited.
    """

    def __init__(
        self,
        name: str,
        *,
        lineno: int | None = None,
        endlineno: int | None = None,
        runtime: bool = True,
        docstring: Docstring | None = None,
        type_parameters: TypeParameters | None = None,
        parent: Module | Class | None = None,
        lines_collection: LinesCollection | None = None,
        modules_collection: ModulesCollection | None = None,
    ) -> None:
        """Initialize the object.

        Parameters:
            name: The object name, as declared in the code.
            lineno: The object starting line, or None for modules. Lines start at 1.
            endlineno: The object ending line (inclusive), or None for modules.
            runtime: Whether this object is present at runtime or not.
            docstring: The object docstring.
            type_parameters: The object type parameters, if any.
            parent: The object parent.
            lines_collection: A collection of source code lines.
            modules_collection: A collection of modules.
        """
        self.name: str = name
        """The object name."""

        self.lineno: int | None = lineno
        """The starting line number of the object.

        See also: [`endlineno`][griffe.Object.endlineno].
        """

        self.endlineno: int | None = endlineno
        """The ending line number of the object.

        See also: [`lineno`][griffe.Object.lineno].
        """

        self.docstring: Docstring | None = docstring
        """The object docstring.

        See also: [`has_docstring`][griffe.Object.has_docstring],
        [`has_docstrings`][griffe.Object.has_docstrings].
        """

        self.type_parameters: TypeParameters = type_parameters or TypeParameters()
        """The object type parameters."""

        self.parent: Module | Class | None = parent
        """The parent of the object (none if top module)."""

        self.members: dict[str, Object | Alias] = {}
        """The object members (modules, classes, functions, attributes, type aliases).

        See also: [`inherited_members`][griffe.Object.inherited_members],
        [`get_member`][griffe.Object.get_member],
        [`set_member`][griffe.Object.set_member],
        [`filter_members`][griffe.Object.filter_members].
        """

        self.labels: set[str] = set()
        """The object labels (`property`, `dataclass`, etc.).

        See also: [`has_labels`][griffe.Object.has_labels]."""

        self.imports: dict[str, str] = {}
        """The other objects imported by this object.

        Keys are the names within the object (`from ... import ... as AS_NAME`),
        while the values are the actual names of the objects (`from ... import REAL_NAME as ...`).
        """

        self.exports: set[str] | list[str | ExprName] | None = None
        """The names of the objects exported by this (module) object through the `__all__` variable.

        Exports can contain string (object names) or resolvable names,
        like other lists of exports coming from submodules:

        ```python
        from .submodule import __all__ as submodule_all

        __all__ = ["hello", *submodule_all]
        ```

        Exports get expanded by the loader before it expands wildcards and resolves aliases.

        See also: [`GriffeLoader.expand_exports`][griffe.GriffeLoader.expand_exports].
        """

        self.aliases: dict[str, Alias] = {}
        """The aliases pointing to this object."""

        self.runtime: bool = runtime
        """Whether this object is available at runtime.

        Typically, type-guarded objects (under an `if TYPE_CHECKING` condition)
        are not available at runtime.
        """

        self.extra: dict[str, dict[str, Any]] = defaultdict(dict)
        """Namespaced dictionaries storing extra metadata for this object, used by extensions."""

        self.public: bool | None = None
        """Whether this object is public."""

        self.deprecated: bool | str | None = None
        """Whether this object is deprecated (boolean or deprecation message)."""

        self._lines_collection: LinesCollection | None = lines_collection
        self._modules_collection: ModulesCollection | None = modules_collection

        # Attach the docstring to this object.
        if docstring:
            docstring.parent = self

    def __repr__(self) -> str:
        return f"{self.__class__.__name__}({self.name!r}, {self.lineno!r}, {self.endlineno!r})"

    # Prevent using `__len__`.
    def __bool__(self) -> bool:
        """An object is always true-ish."""
        return True

    def __len__(self) -> int:
        """The number of members in this object, recursively."""
        return len(self.members) + sum(len(member) for member in self.members.values())

    @property
    def has_docstring(self) -> bool:
        """Whether this object has a docstring (empty or not).

        See also: [`docstring`][griffe.Object.docstring],
        [`has_docstrings`][griffe.Object.has_docstrings].
        """
        return bool(self.docstring)

    # NOTE: (pawamoy) I'm not happy with `has_docstrings`.
    # It currently recurses into submodules, but that doesn't make sense
    # if downstream projects use it to know if they should render an init module
    # while not rendering submodules too: the property could tell them there are
    # docstrings, but they could be in submodules, not in the init module.
    # Maybe we should derive it into new properties: `has_local_docstrings`,
    # `has_docstrings`, `has_public_docstrings`... Maybe we should make it a function?`
    # For now it's used in mkdocstrings-python so we must be careful with changes.
    @property
    def has_docstrings(self) -> bool:
        """Whether this object or any of its members has a docstring (empty or not).

        Inherited members are not considered. Imported members are not considered,
        unless they are also public.

        See also: [`docstring`][griffe.Object.docstring],
        [`has_docstring`][griffe.Object.has_docstring].
        """
        if self.has_docstring:
            return True
        for member in self.members.values():
            try:
                if (not member.is_imported or member.is_public) and member.has_docstrings:
                    return True
            except AliasResolutionError:
                continue
        return False

    def is_kind(self, kind: str | Kind | set[str | Kind]) -> bool:
        """Tell if this object is of the given kind.

        See also: [`is_module`][griffe.Object.is_module],
        [`is_class`][griffe.Object.is_class],
        [`is_function`][griffe.Object.is_function],
        [`is_attribute`][griffe.Object.is_attribute],
        [`is_type_alias`][griffe.Object.is_type_alias],
        [`is_alias`][griffe.Object.is_alias].

        Parameters:
            kind: An instance or set of kinds (strings or enumerations).

        Raises:
            ValueError: When an empty set is given as argument.

        Returns:
            True or False.
        """
        if isinstance(kind, set):
            if not kind:
                raise ValueError("kind must not be an empty set")
            return self.kind in (knd if isinstance(knd, Kind) else Kind(knd) for knd in kind)
        if isinstance(kind, str):
            kind = Kind(kind)
        return self.kind is kind

    @property
    def inherited_members(self) -> dict[str, Alias]:
        """Members that are inherited from base classes.

        This method is part of the consumer API:
        do not use when producing Griffe trees!

        See also: [`members`][griffe.Object.members].
        """
        if not isinstance(self, Class):
            return {}
        try:
            mro = self.mro()
        except ValueError as error:
            logger.debug(error)
            return {}
        inherited_members = {}
        for base in reversed(mro):
            for name, member in base.members.items():
                if name not in self.members:
                    inherited_members[name] = Alias(name, member, parent=self, inherited=True)
        return inherited_members

    @property
    def is_module(self) -> bool:
        """Whether this object is a module.

        See also:  [`is_init_module`][griffe.Object.is_init_module].
        [`is_class`][griffe.Object.is_class],
        [`is_function`][griffe.Object.is_function],
        [`is_attribute`][griffe.Object.is_attribute],
        [`is_type_alias`][griffe.Object.is_type_alias],
        [`is_alias`][griffe.Object.is_alias],
        [`is_kind`][griffe.Object.is_kind].
        """
        return self.kind is Kind.MODULE

    @property
    def is_class(self) -> bool:
        """Whether this object is a class.

        See also:  [`is_module`][griffe.Object.is_module].
        [`is_function`][griffe.Object.is_function],
        [`is_attribute`][griffe.Object.is_attribute],
        [`is_type_alias`][griffe.Object.is_type_alias],
        [`is_alias`][griffe.Object.is_alias],
        [`is_kind`][griffe.Object.is_kind].
        """
        return self.kind is Kind.CLASS

    @property
    def is_function(self) -> bool:
        """Whether this object is a function.

        See also:  [`is_module`][griffe.Object.is_module].
        [`is_class`][griffe.Object.is_class],
        [`is_attribute`][griffe.Object.is_attribute],
        [`is_type_alias`][griffe.Object.is_type_alias],
        [`is_alias`][griffe.Object.is_alias],
        [`is_kind`][griffe.Object.is_kind].
        """
        return self.kind is Kind.FUNCTION

    @property
    def is_attribute(self) -> bool:
        """Whether this object is an attribute.

        See also:  [`is_module`][griffe.Object.is_module].
        [`is_class`][griffe.Object.is_class],
        [`is_function`][griffe.Object.is_function],
        [`is_type_alias`][griffe.Object.is_type_alias],
        [`is_alias`][griffe.Object.is_alias],
        [`is_kind`][griffe.Object.is_kind].
        """
        return self.kind is Kind.ATTRIBUTE

    @property
    def is_type_alias(self) -> bool:
        """Whether this object is a type alias.

        See also:  [`is_module`][griffe.Object.is_module].
        [`is_class`][griffe.Object.is_class],
        [`is_function`][griffe.Object.is_function],
        [`is_attribute`][griffe.Object.is_attribute],
        [`is_alias`][griffe.Object.is_alias],
        [`is_kind`][griffe.Object.is_kind].
        """
        return self.kind is Kind.TYPE_ALIAS

    @property
    def is_init_module(self) -> bool:
        """Whether this object is an `__init__.py` module.

        See also:  [`is_module`][griffe.Object.is_module].
        """
        return False

    @property
    def is_package(self) -> bool:
        """Whether this object is a package (top module).

        See also:  [`is_subpackage`][griffe.Object.is_subpackage].
        """
        return False

    @property
    def is_subpackage(self) -> bool:
        """Whether this object is a subpackage.

        See also:  [`is_package`][griffe.Object.is_package].
        """
        return False

    @property
    def is_namespace_package(self) -> bool:
        """Whether this object is a namespace package (top folder, no `__init__.py`).

        See also:  [`is_namespace_subpackage`][griffe.Object.is_namespace_subpackage].
        """
        return False

    @property
    def is_namespace_subpackage(self) -> bool:
        """Whether this object is a namespace subpackage.

        See also:  [`is_namespace_package`][griffe.Object.is_namespace_package].
        """
        return False

    def has_labels(self, *labels: str) -> bool:
        """Tell if this object has all the given labels.

        See also: [`labels`][griffe.Object.labels].

        Parameters:
            *labels: Labels that must be present.

        Returns:
            True or False.
        """
        return set(labels).issubset(self.labels)

    def filter_members(self, *predicates: Callable[[Object | Alias], bool]) -> dict[str, Object | Alias]:
        """Filter and return members based on predicates.

        See also: [`members`][griffe.Object.members].

        Parameters:
            *predicates: A list of predicates, i.e. callables accepting a member as argument and returning a boolean.

        Returns:
            A dictionary of members.
        """
        if not predicates:
            return self.members
        members: dict[str, Object | Alias] = {
            name: member for name, member in self.members.items() if all(predicate(member) for predicate in predicates)
        }
        return members

    @property
    def module(self) -> Module:
        """The parent module of this object.

        See also: [`package`][griffe.Object.package].

        Examples:
            >>> import griffe
            >>> markdown = griffe.load("markdown")
            >>> markdown["core.Markdown.references"].module
            Module(PosixPath('~/project/.venv/lib/python3.11/site-packages/markdown/core.py'))
            >>> # The `module` of a module is itself.
            >>> markdown["core"].module
            Module(PosixPath('~/project/.venv/lib/python3.11/site-packages/markdown/core.py'))

        Raises:
            ValueError: When the object is not a module and does not have a parent.
        """
        if isinstance(self, Module):
            return self
        if self.parent is not None:
            return self.parent.module
        raise ValueError(f"Object {self.name} does not have a parent module")

    @property
    def package(self) -> Module:
        """The absolute top module (the package) of this object.

        See also: [`module`][griffe.Object.module].

        Examples:
            >>> import griffe
            >>> markdown = griffe.load("markdown")
            >>> markdown["core.Markdown.references"].package
            Module(PosixPath('~/project/.venv/lib/python3.11/site-packages/markdown/__init__.py'))
        """
        module = self.module
        while module.parent:
            module = module.parent  # type: ignore[assignment]
        return module

    @property
    def filepath(self) -> Path | list[Path]:
        """The file path (or directory list for namespace packages) where this object was defined.

        See also: [`relative_filepath`][griffe.Object.relative_filepath],
        [`relative_package_filepath`][griffe.Object.relative_package_filepath].

        Examples:
            >>> import griffe
            >>> markdown = griffe.load("markdown")
            >>> markdown.filepath
            PosixPath('~/project/.venv/lib/python3.11/site-packages/markdown/__init__.py')
        """
        return self.module.filepath

    @property
    def relative_package_filepath(self) -> Path:
        """The file path where this object was defined, relative to the top module path.

        See also: [`filepath`][griffe.Object.filepath],
        [`relative_filepath`][griffe.Object.relative_filepath].

        Raises:
            ValueError: When the relative path could not be computed.
        """
        package_path = self.package.filepath

        # Current "module" is a namespace package.
        if isinstance(self.filepath, list):
            # Current package is a namespace package.
            if isinstance(package_path, list):
                for pkg_path in package_path:
                    for self_path in self.filepath:
                        with suppress(ValueError):
                            return self_path.relative_to(pkg_path.parent)

            # Current package is a regular package.
            # NOTE: Technically it makes no sense to have a namespace package
            # under a non-namespace one, so we should never enter this branch.
            else:
                for self_path in self.filepath:
                    with suppress(ValueError):
                        return self_path.relative_to(package_path.parent.parent)
            raise ValueError

        # Current package is a namespace package,
        # and current module is a regular module or package.
        if isinstance(package_path, list):
            for pkg_path in package_path:
                with suppress(ValueError):
                    return self.filepath.relative_to(pkg_path.parent)
            raise ValueError

        # Current package is a regular package,
        # and current module is a regular module or package,
        # try to compute the path relative to the parent folder
        # of the package (search path).
        return self.filepath.relative_to(package_path.parent.parent)

    @property
    def relative_filepath(self) -> Path:
        """The file path where this object was defined, relative to the current working directory.

        If this object's file path is not relative to the current working directory, return its absolute path.

        See also: [`filepath`][griffe.Object.filepath],
        [`relative_package_filepath`][griffe.Object.relative_package_filepath].

        Raises:
            ValueError: When the relative path could not be computed.
        """
        cwd = Path.cwd()
        if isinstance(self.filepath, list):
            for self_path in self.filepath:
                with suppress(ValueError):
                    return self_path.relative_to(cwd)
            raise ValueError(f"No directory in {self.filepath!r} is relative to the current working directory {cwd}")
        try:
            return self.filepath.relative_to(cwd)
        except ValueError:
            return self.filepath

    @property
    def path(self) -> str:
        """The dotted path of this object.

        On regular objects (not aliases), the path is the canonical path.

        See also: [`canonical_path`][griffe.Object.canonical_path].

        Examples:
            >>> import griffe
            >>> markdown = griffe.load("markdown")
            >>> markdown["core.Markdown.references"].path
            'markdown.core.Markdown.references'
        """
        return self.canonical_path

    @property
    def canonical_path(self) -> str:
        """The full dotted path of this object.

        The canonical path is the path where the object was defined (not imported).

        See also: [`path`][griffe.Object.path].
        """
        if self.parent is None:
            return self.name
        return f"{self.parent.path}.{self.name}"

    @property
    def modules_collection(self) -> ModulesCollection:
        """The modules collection attached to this object or its parents.

        Raises:
            ValueError: When no modules collection can be found in the object or its parents.
        """
        if self._modules_collection is not None:
            return self._modules_collection
        if self.parent is None:
            raise ValueError("no modules collection in this object or its parents")
        return self.parent.modules_collection

    @property
    def lines_collection(self) -> LinesCollection:
        """The lines collection attached to this object or its parents.

        See also: [`lines`][griffe.Object.lines],
        [`source`][griffe.Object.source].

        Raises:
            ValueError: When no modules collection can be found in the object or its parents.
        """
        if self._lines_collection is not None:
            return self._lines_collection
        if self.parent is None:
            raise ValueError("no lines collection in this object or its parents")
        return self.parent.lines_collection

    @property
    def lines(self) -> list[str]:
        """The lines containing the source of this object.

        See also: [`lines_collection`][griffe.Object.lines_collection],
        [`source`][griffe.Object.source].
        """
        try:
            filepath = self.filepath
        except BuiltinModuleError:
            return []
        if isinstance(filepath, list):
            return []
        try:
            lines = self.lines_collection[filepath]
        except KeyError:
            return []
        if self.is_module:
            return lines
        if self.lineno is None or self.endlineno is None:
            return []
        return lines[self.lineno - 1 : self.endlineno]

    @property
    def source(self) -> str:
        """The source code of this object.

        See also: [`lines`][griffe.Object.lines],
        [`lines_collection`][griffe.Object.lines_collection].
        """
        return dedent("\n".join(self.lines))

    def resolve(self, name: str) -> str:
        """Resolve a name within this object's and parents' scope.

        Parameters:
            name: The name to resolve.

        Raises:
            NameResolutionError: When the name could not be resolved.

        Returns:
            The resolved name.
        """
        # TODO: Better match Python's own scoping rules?
        # Also, maybe return regular paths instead of canonical ones?

        # Name is a type parameter.
        if name in self.type_parameters:
            type_parameter = self.type_parameters[name]
            if type_parameter.kind is TypeParameterKind.type_var_tuple:
                prefix = "*"
            elif type_parameter.kind is TypeParameterKind.param_spec:
                prefix = "**"
            else:
                prefix = ""
            return f"{self.path}[{prefix}{name}]"

        # Name is a member of this object.
        if name in self.members:
            if self.members[name].is_alias:
                return self.members[name].target_path  # type: ignore[union-attr]
            return self.members[name].path

<<<<<<< HEAD
        # Name unknown and no more parent scope. Could be a built-in.
=======
        # Name unknown and no more parent scope, could be a built-in.
>>>>>>> eca96260
        if self.parent is None:
            raise NameResolutionError(f"{name} could not be resolved in the scope of {self.path}")

        # Name is parent, non-module object.
        if name == self.parent.name and not self.parent.is_module:
            return self.parent.path

        # Recurse in parent.
        return self.parent.resolve(name)

    def as_dict(self, *, full: bool = False, **kwargs: Any) -> dict[str, Any]:
        """Return this object's data as a dictionary.

        See also: [`as_json`][griffe.Object.as_json].

        Parameters:
            full: Whether to return full info, or just base info.
            **kwargs: Additional serialization options.

        Returns:
            A dictionary.
        """
        base: dict[str, Any] = {
            "kind": self.kind,
            "name": self.name,
        }

        if full:
            base.update(
                {
                    "path": self.path,
                    "filepath": self.filepath,
                    "relative_filepath": self.relative_filepath,
                    "relative_package_filepath": self.relative_package_filepath,
                },
            )

        if self.lineno is not None:
            base["lineno"] = self.lineno
        if self.endlineno is not None:
            base["endlineno"] = self.endlineno
        if self.docstring:
            base["docstring"] = self.docstring
        if self.type_parameters:
            base["type_parameters"] = [type_param.as_dict(**kwargs) for type_param in self.type_parameters]

        base["labels"] = self.labels
        base["members"] = {name: member.as_dict(full=full, **kwargs) for name, member in self.members.items()}

        return base


class Alias(ObjectAliasMixin):
    """This class represents an alias, or indirection, to an object declared in another module.

    Aliases represent objects that are in the scope of a module or class,
    but were imported from another module.

    They behave almost exactly like regular objects, to a few exceptions:

    - line numbers are those of the alias, not the target
    - the path is the alias path, not the canonical one
    - the name can be different from the target's
    - if the target can be resolved, the kind is the target's kind
    - if the target cannot be resolved, the kind becomes [Kind.ALIAS][griffe.Kind]
    """

    is_alias: bool = True
    """Always true for aliases."""
    is_collection: bool = False
    """Always false for aliases.

    See also: [`ModulesCollection`][griffe.ModulesCollection].
    """

    def __init__(
        self,
        name: str,
        target: str | Object | Alias,
        *,
        lineno: int | None = None,
        endlineno: int | None = None,
        runtime: bool = True,
        parent: Module | Class | Alias | None = None,
        inherited: bool = False,
    ) -> None:
        """Initialize the alias.

        Parameters:
            name: The alias name.
            target: If it's a string, the target resolution is delayed until accessing the target property.
                If it's an object, or even another alias, the target is immediately set.
            lineno: The alias starting line number.
            endlineno: The alias ending line number.
            runtime: Whether this alias is present at runtime or not.
            parent: The alias parent.
            inherited: Whether this alias wraps an inherited member.
        """
        self.name: str = name
        """The alias name."""

        self.alias_lineno: int | None = lineno
        """The starting line number of the alias."""

        self.alias_endlineno: int | None = endlineno
        """The ending line number of the alias."""

        self.runtime: bool = runtime
        """Whether this alias is available at runtime."""

        self.inherited: bool = inherited
        """Whether this alias represents an inherited member."""

        self.public: bool | None = None
        """Whether this alias is public."""

        self.deprecated: str | bool | None = None
        """Whether this alias is deprecated (boolean or deprecation message)."""

        self._parent: Module | Class | Alias | None = parent
        self._passed_through: bool = False

        self.target_path: str
        """The path of this alias' target."""

        if isinstance(target, str):
            self._target: Object | Alias | None = None
            self.target_path = target
        else:
            self._target = target
            self.target_path = target.path
            self._update_target_aliases()

    def __repr__(self) -> str:
        return f"Alias({self.name!r}, {self.target_path!r})"

    # Prevent using `__len__`.
    def __bool__(self) -> bool:
        """An alias is always true-ish."""
        return True

    def __len__(self) -> int:
        """The length of an alias is always 1."""
        return 1

    # SPECIAL PROXIES -------------------------------
    # The following methods and properties exist on the target(s),
    # but we must handle them in a special way.

    @property
    def kind(self) -> Kind:
        """The target's kind, or `Kind.ALIAS` if the target cannot be resolved.

        See also: [`is_kind`][griffe.Alias.is_kind].
        """
        # custom behavior to avoid raising exceptions
        try:
            return self.final_target.kind
        except (AliasResolutionError, CyclicAliasError):
            return Kind.ALIAS

    @property
    def has_docstring(self) -> bool:
        """Whether this alias' target has a non-empty docstring.

        See also: [`has_docstrings`][griffe.Alias.has_docstrings],
        [`docstring`][griffe.Alias.docstring].
        """
        try:
            return self.final_target.has_docstring
        except (AliasResolutionError, CyclicAliasError):
            return False

    @property
    def has_docstrings(self) -> bool:
        """Whether this alias' target or any of its members has a non-empty docstring.

        See also: [`has_docstring`][griffe.Alias.has_docstring],
        [`docstring`][griffe.Alias.docstring].
        """
        try:
            return self.final_target.has_docstrings
        except (AliasResolutionError, CyclicAliasError):
            return False

    @property
    def parent(self) -> Module | Class | Alias | None:
        """The parent of this alias."""
        return self._parent

    @parent.setter
    def parent(self, value: Module | Class | Alias) -> None:
        self._parent = value
        self._update_target_aliases()

    @property
    def path(self) -> str:
        """The dotted path / import path of this object.

        See also: [`canonical_path`][griffe.Alias.canonical_path].
        """
        return f"{self.parent.path}.{self.name}"  # type: ignore[union-attr]

    @property
    def modules_collection(self) -> ModulesCollection:
        """The modules collection attached to the alias parents."""
        # No need to forward to the target.
        return self.parent.modules_collection  # type: ignore[union-attr]

    @property
    def members(self) -> dict[str, Object | Alias]:
        """The target's members (modules, classes, functions, attributes, type aliases).

        See also: [`inherited_members`][griffe.Alias.inherited_members],
        [`get_member`][griffe.Alias.get_member],
        [`set_member`][griffe.Alias.set_member],
        [`filter_members`][griffe.Alias.filter_members].
        """
        final_target = self.final_target

        # We recreate aliases to maintain a correct hierarchy,
        # and therefore correct paths. The path of an alias member
        # should be the path of the alias plus the member's name,
        # not the original member's path.
        return {
            name: Alias(name, target=member, parent=self, inherited=False)
            for name, member in final_target.members.items()
        }

    @property
    def inherited_members(self) -> dict[str, Alias]:
        """Members that are inherited from base classes.

        Each inherited member of the target will be wrapped in an alias,
        to preserve correct object access paths.

        This method is part of the consumer API:
        do not use when producing Griffe trees!

        See also: [`members`][griffe.Alias.members].
        """
        final_target = self.final_target

        # We recreate aliases to maintain a correct hierarchy,
        # and therefore correct paths. The path of an alias member
        # should be the path of the alias plus the member's name,
        # not the original member's path.
        return {
            name: Alias(name, target=member, parent=self, inherited=True)
            for name, member in final_target.inherited_members.items()
        }

    def as_json(self, *, full: bool = False, **kwargs: Any) -> str:
        """Return this target's data as a JSON string.

        See also: [`as_dict`][griffe.Alias.as_dict].

        Parameters:
            full: Whether to return full info, or just base info.
            **kwargs: Additional serialization options passed to encoder.

        Returns:
            A JSON string.
        """
        try:
            return self.final_target.as_json(full=full, **kwargs)
        except (AliasResolutionError, CyclicAliasError):
            return super().as_json(full=full, **kwargs)

    # GENERIC OBJECT PROXIES --------------------------------
    # The following methods and properties exist on the target(s).
    # We first try to reach the final target, triggering alias resolution errors
    # and cyclic aliases errors early. We avoid recursing in the alias chain.

    @property
    def extra(self) -> dict:
        """Namespaced dictionaries storing extra metadata for this object, used by extensions."""
        return self.final_target.extra

    @property
    def lineno(self) -> int | None:
        """The starting line number of the target object.

        See also: [`endlineno`][griffe.Alias.endlineno].
        """
        return self.final_target.lineno

    @property
    def endlineno(self) -> int | None:
        """The ending line number of the target object.

        See also: [`lineno`][griffe.Alias.lineno].
        """
        return self.final_target.endlineno

    @property
    def docstring(self) -> Docstring | None:
        """The target docstring.

        See also: [`has_docstring`][griffe.Alias.has_docstring],
        [`has_docstrings`][griffe.Alias.has_docstrings].
        """
        return self.final_target.docstring

    @docstring.setter
    def docstring(self, docstring: Docstring | None) -> None:
        self.final_target.docstring = docstring

    @property
    def type_parameters(self) -> TypeParameters:
        """The target type parameters."""
        return self.final_target.type_parameters

    @property
    def labels(self) -> set[str]:
        """The target labels (`property`, `dataclass`, etc.).

        See also: [`has_labels`][griffe.Alias.has_labels].
        """
        return self.final_target.labels

    @property
    def imports(self) -> dict[str, str]:
        """The other objects imported by this alias' target.

        Keys are the names within the object (`from ... import ... as AS_NAME`),
        while the values are the actual names of the objects (`from ... import REAL_NAME as ...`).

        See also: [`is_imported`][griffe.Alias.is_imported].
        """
        return self.final_target.imports

    @property
    def exports(self) -> set[str] | list[str | ExprName] | None:
        """The names of the objects exported by this (module) object through the `__all__` variable.

        Exports can contain string (object names) or resolvable names,
        like other lists of exports coming from submodules:

        ```python
        from .submodule import __all__ as submodule_all

        __all__ = ["hello", *submodule_all]
        ```

        Exports get expanded by the loader before it expands wildcards and resolves aliases.

        See also: [`GriffeLoader.expand_exports`][griffe.GriffeLoader.expand_exports].
        """
        return self.final_target.exports

    @property
    def aliases(self) -> dict[str, Alias]:
        """The aliases pointing to this object."""
        return self.final_target.aliases

    def is_kind(self, kind: str | Kind | set[str | Kind]) -> bool:
        """Tell if this object is of the given kind.

        See also: [`is_module`][griffe.Alias.is_module],
        [`is_class`][griffe.Alias.is_class],
        [`is_function`][griffe.Alias.is_function],
        [`is_attribute`][griffe.Alias.is_attribute],
        [`is_type_alias`][griffe.Alias.is_type_alias],
        [`is_alias`][griffe.Alias.is_alias].

        Parameters:
            kind: An instance or set of kinds (strings or enumerations).

        Raises:
            ValueError: When an empty set is given as argument.

        Returns:
            True or False.
        """
        return self.final_target.is_kind(kind)

    @property
    def is_module(self) -> bool:
        """Whether this object is a module.

        See also:  [`is_init_module`][griffe.Alias.is_init_module].
        [`is_class`][griffe.Alias.is_class],
        [`is_function`][griffe.Alias.is_function],
        [`is_attribute`][griffe.Alias.is_attribute],
        [`is_type_alias`][griffe.Alias.is_type_alias],
        [`is_alias`][griffe.Alias.is_alias],
        [`is_kind`][griffe.Alias.is_kind].
        """
        return self.final_target.is_module

    @property
    def is_class(self) -> bool:
        """Whether this object is a class.

        See also: [`is_module`][griffe.Alias.is_module],
        [`is_function`][griffe.Alias.is_function],
        [`is_attribute`][griffe.Alias.is_attribute],
        [`is_type_alias`][griffe.Alias.is_type_alias],
        [`is_alias`][griffe.Alias.is_alias],
        [`is_kind`][griffe.Alias.is_kind].
        """
        return self.final_target.is_class

    @property
    def is_function(self) -> bool:
        """Whether this object is a function.

        See also: [`is_module`][griffe.Alias.is_module],
        [`is_class`][griffe.Alias.is_class],
        [`is_attribute`][griffe.Alias.is_attribute],
        [`is_type_alias`][griffe.Alias.is_type_alias],
        [`is_alias`][griffe.Alias.is_alias],
        [`is_kind`][griffe.Alias.is_kind].
        """
        return self.final_target.is_function

    @property
    def is_attribute(self) -> bool:
        """Whether this object is an attribute.

        See also: [`is_module`][griffe.Alias.is_module],
        [`is_class`][griffe.Alias.is_class],
        [`is_function`][griffe.Alias.is_function],
        [`is_type_alias`][griffe.Alias.is_type_alias],
        [`is_alias`][griffe.Alias.is_alias],
        [`is_kind`][griffe.Alias.is_kind].
        """
        return self.final_target.is_attribute

    @property
    def is_type_alias(self) -> bool:
        """Whether this object is a type alias.

        See also: [`is_module`][griffe.Alias.is_module],
        [`is_class`][griffe.Alias.is_class],
        [`is_function`][griffe.Alias.is_function],
        [`is_attribute`][griffe.Alias.is_attribute],
        [`is_alias`][griffe.Alias.is_alias],
        [`is_kind`][griffe.Alias.is_kind].
        """
        return self.final_target.is_type_alias

    def has_labels(self, *labels: str) -> bool:
        """Tell if this object has all the given labels.

        See also: [`labels`][griffe.Alias.labels].

        Parameters:
            *labels: Labels that must be present.

        Returns:
            True or False.
        """
        return self.final_target.has_labels(*labels)

    def filter_members(self, *predicates: Callable[[Object | Alias], bool]) -> dict[str, Object | Alias]:
        """Filter and return members based on predicates.

        See also: [`members`][griffe.Alias.members],
        [`get_member`][griffe.Alias.get_member],
        [`set_member`][griffe.Alias.set_member].

        Parameters:
            *predicates: A list of predicates, i.e. callables accepting a member as argument and returning a boolean.

        Returns:
            A dictionary of members.
        """
        return self.final_target.filter_members(*predicates)

    @property
    def module(self) -> Module:
        """The parent module of this object.

        See also: [`package`][griffe.Alias.package].

        Raises:
            ValueError: When the object is not a module and does not have a parent.
        """
        return self.final_target.module

    @property
    def package(self) -> Module:
        """The absolute top module (the package) of this object.

        See also: [`module`][griffe.Alias.module].
        """
        return self.final_target.package

    @property
    def filepath(self) -> Path | list[Path]:
        """The file path (or directory list for namespace packages) where this object was defined.

        See also: [`relative_filepath`][griffe.Alias.relative_filepath],
        [`relative_package_filepath`][griffe.Alias.relative_package_filepath].
        """
        return self.final_target.filepath

    @property
    def relative_filepath(self) -> Path:
        """The file path where this object was defined, relative to the current working directory.

        If this object's file path is not relative to the current working directory, return its absolute path.

        See also: [`filepath`][griffe.Alias.filepath],
        [`relative_package_filepath`][griffe.Alias.relative_package_filepath].

        Raises:
            ValueError: When the relative path could not be computed.
        """
        return self.final_target.relative_filepath

    @property
    def relative_package_filepath(self) -> Path:
        """The file path where this object was defined, relative to the top module path.

        See also: [`filepath`][griffe.Alias.filepath],
        [`relative_filepath`][griffe.Alias.relative_filepath].

        Raises:
            ValueError: When the relative path could not be computed.
        """
        return self.final_target.relative_package_filepath

    @property
    def canonical_path(self) -> str:
        """The full dotted path of this object.

        The canonical path is the path where the object was defined (not imported).

        See also: [`path`][griffe.Alias.path].
        """
        return self.final_target.canonical_path

    @property
    def lines_collection(self) -> LinesCollection:
        """The lines collection attached to this object or its parents.

        See also: [`lines`][griffe.Alias.lines],
        [`source`][griffe.Alias.source].

        Raises:
            ValueError: When no modules collection can be found in the object or its parents.
        """
        return self.final_target.lines_collection

    @property
    def lines(self) -> list[str]:
        """The lines containing the source of this object.

        See also: [`source`][griffe.Alias.source],
        [`lines_collection`][griffe.Alias.lines_collection].
        """
        return self.final_target.lines

    @property
    def source(self) -> str:
        """The source code of this object.

        See also: [`lines`][griffe.Alias.lines],
        [`lines_collection`][griffe.Alias.lines_collection].
        """
        return self.final_target.source

    def resolve(self, name: str) -> str:
        """Resolve a name within this object's and parents' scope.

        Parameters:
            name: The name to resolve.

        Raises:
            NameResolutionError: When the name could not be resolved.

        Returns:
            The resolved name.
        """
        return self.final_target.resolve(name)

    # SPECIFIC MODULE/CLASS/FUNCTION/ATTRIBUTE/TYPE ALIAS PROXIES ---------------
    # These methods and properties exist on targets of specific kind.
    # We first try to reach the final target, triggering alias resolution errors
    # and cyclic aliases errors early. We avoid recursing in the alias chain.

    @property
    def _filepath(self) -> Path | list[Path] | None:
        return cast("Module", self.final_target)._filepath

    @property
    def bases(self) -> list[Expr | str]:
        """The class bases.

        See also: [`Class`][griffe.Class],
        [`resolved_bases`][griffe.Alias.resolved_bases],
        [`mro`][griffe.Alias.mro].
        """
        return cast("Class", self.final_target).bases

    @property
    def decorators(self) -> list[Decorator]:
        """The class/function decorators.

        See also: [`Function`][griffe.Function],
        [`Class`][griffe.Class].
        """
        return cast("Union[Class, Function]", self.target).decorators

    @property
    def imports_future_annotations(self) -> bool:
        """Whether this module import future annotations."""
        return cast("Module", self.final_target).imports_future_annotations

    @property
    def is_init_module(self) -> bool:
        """Whether this module is an `__init__.py` module.

        See also: [`is_module`][griffe.Alias.is_module].
        """
        return cast("Module", self.final_target).is_init_module

    @property
    def is_package(self) -> bool:
        """Whether this module is a package (top module).

        See also: [`is_subpackage`][griffe.Alias.is_subpackage].
        """
        return cast("Module", self.final_target).is_package

    @property
    def is_subpackage(self) -> bool:
        """Whether this module is a subpackage.

        See also: [`is_package`][griffe.Alias.is_package].
        """
        return cast("Module", self.final_target).is_subpackage

    @property
    def is_namespace_package(self) -> bool:
        """Whether this module is a namespace package (top folder, no `__init__.py`).

        See also: [`is_namespace_subpackage`][griffe.Alias.is_namespace_subpackage].
        """
        return cast("Module", self.final_target).is_namespace_package

    @property
    def is_namespace_subpackage(self) -> bool:
        """Whether this module is a namespace subpackage.

        See also: [`is_namespace_package`][griffe.Alias.is_namespace_package].
        """
        return cast("Module", self.final_target).is_namespace_subpackage

    @property
    def overloads(self) -> dict[str, list[Function]] | list[Function] | None:
        """The overloaded signatures declared in this class/module or for this function."""
        return cast("Union[Module, Class, Function]", self.final_target).overloads

    @overloads.setter
    def overloads(self, overloads: list[Function] | None) -> None:
        cast("Union[Module, Class, Function]", self.final_target).overloads = overloads

    @property
    def parameters(self) -> Parameters:
        """The parameters of the current function or `__init__` method for classes.

        This property can fetch inherited members,
        and therefore is part of the consumer API:
        do not use when producing Griffe trees!
        """
        return cast("Union[Class, Function]", self.final_target).parameters

    @property
    def returns(self) -> str | Expr | None:
        """The function return type annotation."""
        return cast("Function", self.final_target).returns

    @returns.setter
    def returns(self, returns: str | Expr | None) -> None:
        cast("Function", self.final_target).returns = returns

    @property
    def setter(self) -> Function | None:
        """The setter linked to this function (property)."""
        return cast("Attribute", self.final_target).setter

    @property
    def deleter(self) -> Function | None:
        """The deleter linked to this function (property)."""
        return cast("Attribute", self.final_target).deleter

    @property
    def value(self) -> str | Expr | None:
        """The attribute or type alias value."""
        return cast("Union[Attribute, TypeAlias]", self.final_target).value

    @property
    def annotation(self) -> str | Expr | None:
        """The attribute type annotation."""
        return cast("Attribute", self.final_target).annotation

    @annotation.setter
    def annotation(self, annotation: str | Expr | None) -> None:
        cast("Attribute", self.final_target).annotation = annotation

    @property
    def resolved_bases(self) -> list[Object]:
        """Resolved class bases.

        This method is part of the consumer API:
        do not use when producing Griffe trees!
        """
        return cast("Class", self.final_target).resolved_bases

    def mro(self) -> list[Class]:
        """Return a list of classes in order corresponding to Python's MRO."""
        return cast("Class", self.final_target).mro()

    # SPECIFIC ALIAS METHOD AND PROPERTIES -----------------
    # These methods and properties do not exist on targets,
    # they are specific to aliases.

    @property
    def target(self) -> Object | Alias:
        """The resolved target (actual object), if possible.

        Upon accessing this property, if the target is not already resolved,
        a lookup is done using the modules collection to find the target.

        See also: [`final_target`][griffe.Alias.final_target],
        [`resolve_target`][griffe.Alias.resolve_target],
        [`resolved`][griffe.Alias.resolved].
        """
        if not self.resolved:
            self.resolve_target()
        return self._target  # type: ignore[return-value]

    @target.setter
    def target(self, value: Object | Alias) -> None:
        if value is self or value.path == self.path:
            raise CyclicAliasError([self.target_path])
        self._target = value
        self.target_path = value.path
        if self.parent is not None:
            self._target.aliases[self.path] = self

    @property
    def final_target(self) -> Object:
        """The final, resolved target, if possible.

        This will iterate through the targets until a non-alias object is found.

        See also: [`target`][griffe.Alias.target],
        [`resolve_target`][griffe.Alias.resolve_target],
        [`resolved`][griffe.Alias.resolved].
        """
        # Here we quickly iterate on the alias chain,
        # remembering which path we've seen already to detect cycles.

        # The cycle detection is needed because alias chains can be created
        # as already resolved, and can contain cycles.

        # Using a dict as an ordered set.
        paths_seen: dict[str, None] = {}
        target = self
        while target.is_alias:
            if target.path in paths_seen:
                raise CyclicAliasError([*paths_seen, target.path])
            paths_seen[target.path] = None
            target = target.target  # type: ignore[assignment]
        return target  # type: ignore[return-value]

    def resolve_target(self) -> None:
        """Resolve the target.

        See also: [`target`][griffe.Alias.target],
        [`final_target`][griffe.Alias.final_target],
        [`resolved`][griffe.Alias.resolved].

        Raises:
            AliasResolutionError: When the target cannot be resolved.
                It happens when the target does not exist,
                or could not be loaded (unhandled dynamic object?),
                or when the target is from a module that was not loaded
                and added to the collection.
            CyclicAliasError: When the resolved target is the alias itself.
        """
        # Here we try to resolve the whole alias chain recursively.
        # We detect cycles by setting a "passed through" state variable
        # on each alias as we pass through it. Passing a second time
        # through an alias will raise a CyclicAliasError.

        # If a single link of the chain cannot be resolved,
        # the whole chain stays unresolved. This prevents
        # bad surprises later, in code that checks if
        # an alias is resolved by checking only
        # the first link of the chain.
        if self._passed_through:
            raise CyclicAliasError([self.target_path])
        self._passed_through = True
        try:
            self._resolve_target()
        finally:
            self._passed_through = False

    def _resolve_target(self) -> None:
        try:
            resolved = self.modules_collection.get_member(self.target_path)
        except KeyError as error:
            raise AliasResolutionError(self) from error
        if resolved is self:
            raise CyclicAliasError([self.target_path])
        if resolved.is_alias and not resolved.resolved:
            try:
                resolved.resolve_target()
            except CyclicAliasError as error:
                raise CyclicAliasError([self.target_path, *error.chain]) from error
        self._target = resolved
        if self.parent is not None:
            self._target.aliases[self.path] = self  # type: ignore[union-attr]

    def _update_target_aliases(self) -> None:
        with suppress(AttributeError, AliasResolutionError, CyclicAliasError):
            self._target.aliases[self.path] = self  # type: ignore[union-attr]

    @property
    def resolved(self) -> bool:
        """Whether this alias' target is resolved."""
        return self._target is not None

    @property
    def wildcard(self) -> str | None:
        """The module on which the wildcard import is performed (if any).

        See also: [`GriffeLoader.expand_wildcards`][griffe.GriffeLoader.expand_wildcards].
        """
        if self.name.endswith("/*"):
            return self.target_path
        return None

    def as_dict(self, *, full: bool = False, **kwargs: Any) -> dict[str, Any]:  # noqa: ARG002
        """Return this alias' data as a dictionary.

        See also: [`as_json`][griffe.Alias.as_json].

        Parameters:
            full: Whether to return full info, or just base info.
            **kwargs: Additional serialization options.

        Returns:
            A dictionary.
        """
        base: dict[str, Any] = {
            "kind": Kind.ALIAS,
            "name": self.name,
            "target_path": self.target_path,
        }

        if full:
            base["path"] = self.path

        if self.alias_lineno:
            base["lineno"] = self.alias_lineno
        if self.alias_endlineno:
            base["endlineno"] = self.alias_endlineno

        return base


class Module(Object):
    """The class representing a Python module."""

    kind = Kind.MODULE

    def __init__(self, *args: Any, filepath: Path | list[Path] | None = None, **kwargs: Any) -> None:
        """Initialize the module.

        Parameters:
            *args: See [`griffe.Object`][].
            filepath: The module file path (directory for namespace [sub]packages, none for builtin modules).
            **kwargs: See [`griffe.Object`][].
        """
        super().__init__(*args, **kwargs)
        self._filepath: Path | list[Path] | None = filepath
        self.overloads: dict[str, list[Function]] = defaultdict(list)
        """The overloaded signatures declared in this module."""

    def __repr__(self) -> str:
        try:
            return f"Module({self.filepath!r})"
        except BuiltinModuleError:
            return f"Module({self.name!r})"

    @property
    def filepath(self) -> Path | list[Path]:
        """The file path of this module.

        Raises:
            BuiltinModuleError: When the instance filepath is None.
        """
        if self._filepath is None:
            raise BuiltinModuleError(self.name)
        return self._filepath

    @property
    def imports_future_annotations(self) -> bool:
        """Whether this module import future annotations."""
        return (
            "annotations" in self.members
            and self.members["annotations"].is_alias
            and self.members["annotations"].target_path == "__future__.annotations"  # type: ignore[union-attr]
        )

    @property
    def is_init_module(self) -> bool:
        """Whether this module is an `__init__.py` module.

        See also: [`is_module`][griffe.Module.is_module].
        """
        if isinstance(self.filepath, list):
            return False
        try:
            return self.filepath.name.split(".", 1)[0] == "__init__"
        except BuiltinModuleError:
            return False

    @property
    def is_package(self) -> bool:
        """Whether this module is a package (top module).

        See also: [`is_subpackage`][griffe.Module.is_subpackage].
        """
        return not bool(self.parent) and self.is_init_module

    @property
    def is_subpackage(self) -> bool:
        """Whether this module is a subpackage.

        See also: [`is_package`][griffe.Module.is_package].
        """
        return bool(self.parent) and self.is_init_module

    @property
    def is_namespace_package(self) -> bool:
        """Whether this module is a namespace package (top folder, no `__init__.py`).

        See also: [`is_namespace_subpackage`][griffe.Module.is_namespace_subpackage].
        """
        try:
            return self.parent is None and isinstance(self.filepath, list)
        except BuiltinModuleError:
            return False

    @property
    def is_namespace_subpackage(self) -> bool:
        """Whether this module is a namespace subpackage.

        See also: [`is_namespace_package`][griffe.Module.is_namespace_package].
        """
        try:
            return (
                self.parent is not None
                and isinstance(self.filepath, list)
                and (
                    cast("Module", self.parent).is_namespace_package
                    or cast("Module", self.parent).is_namespace_subpackage
                )
            )
        except BuiltinModuleError:
            return False

    def as_dict(self, **kwargs: Any) -> dict[str, Any]:
        """Return this module's data as a dictionary.

        See also: [`as_json`][griffe.Module.as_json].

        Parameters:
            **kwargs: Additional serialization options.

        Returns:
            A dictionary.
        """
        base = super().as_dict(**kwargs)
        if isinstance(self._filepath, list):
            base["filepath"] = [str(path) for path in self._filepath]
        elif self._filepath:
            base["filepath"] = str(self._filepath)
        else:
            base["filepath"] = None
        return base


class Class(Object):
    """The class representing a Python class."""

    kind = Kind.CLASS

    def __init__(
        self,
        *args: Any,
        bases: Sequence[Expr | str] | None = None,
        decorators: list[Decorator] | None = None,
        **kwargs: Any,
    ) -> None:
        """Initialize the class.

        Parameters:
            *args: See [`griffe.Object`][].
            bases: The list of base classes, if any.
            decorators: The class decorators, if any.
            **kwargs: See [`griffe.Object`][].
        """
        super().__init__(*args, **kwargs)

        self.bases: list[Expr | str] = list(bases) if bases else []
        """The class bases.

        See also: [`resolved_bases`][griffe.Class.resolved_bases],
        [`mro`][griffe.Class.mro].
        """

        self.decorators: list[Decorator] = decorators or []
        """The class decorators."""

        self.overloads: dict[str, list[Function]] = defaultdict(list)
        """The overloaded signatures declared in this class."""

    @property
    def parameters(self) -> Parameters:
        """The parameters of this class' `__init__` method, if any.

        This property fetches inherited members,
        and therefore is part of the consumer API:
        do not use when producing Griffe trees!
        """
        try:
            return self.all_members["__init__"].parameters  # type: ignore[union-attr]
        except KeyError:
            return Parameters()

    @property
    def resolved_bases(self) -> list[Object]:
        """Resolved class bases.

        This method is part of the consumer API:
        do not use when producing Griffe trees!

        See also: [`bases`][griffe.Class.bases],
        [`mro`][griffe.Class.mro].
        """
        resolved_bases = []
        for base in self.bases:
            base_path = base if isinstance(base, str) else base.canonical_path
            try:
                resolved_base = self.modules_collection.get_member(base_path)
                if resolved_base.is_alias:
                    resolved_base = resolved_base.final_target
            except (AliasResolutionError, CyclicAliasError, KeyError):
                logger.debug("Base class %s is not loaded, or not static, it cannot be resolved", base_path)
            else:
                resolved_bases.append(resolved_base)
        return resolved_bases

    def _mro(self, seen: tuple[str, ...] = ()) -> list[Class]:
        seen = (*seen, self.path)
        bases: list[Class] = [base for base in self.resolved_bases if base.is_class]  # type: ignore[misc]
        if not bases:
            return [self]
        for base in bases:
            if base.path in seen:
                cycle = " -> ".join(seen) + f" -> {base.path}"
                raise ValueError(f"Cannot compute C3 linearization, inheritance cycle detected: {cycle}")
        return [self, *c3linear_merge(*[base._mro(seen) for base in bases], bases)]

    def mro(self) -> list[Class]:
        """Return a list of classes in order corresponding to Python's MRO.

        See also: [`bases`][griffe.Class.bases],
        [`resolved_bases`][griffe.Class.resolved_bases].
        """
        return self._mro()[1:]  # Remove self.

    def as_dict(self, **kwargs: Any) -> dict[str, Any]:
        """Return this class' data as a dictionary.

        See also: [`as_json`][griffe.Class.as_json].

        Parameters:
            **kwargs: Additional serialization options.

        Returns:
            A dictionary.
        """
        base = super().as_dict(**kwargs)
        base["bases"] = self.bases
        base["decorators"] = [dec.as_dict(**kwargs) for dec in self.decorators]
        return base


class Function(Object):
    """The class representing a Python function."""

    kind = Kind.FUNCTION

    def __init__(
        self,
        *args: Any,
        parameters: Parameters | None = None,
        returns: str | Expr | None = None,
        decorators: list[Decorator] | None = None,
        **kwargs: Any,
    ) -> None:
        """Initialize the function.

        Parameters:
            *args: See [`griffe.Object`][].
            parameters: The function parameters.
            returns: The function return annotation.
            decorators: The function decorators, if any.
            **kwargs: See [`griffe.Object`][].
        """
        super().__init__(*args, **kwargs)
        self.parameters: Parameters = parameters or Parameters()
        """The function parameters."""
        self.returns: str | Expr | None = returns
        """The function return type annotation."""
        self.decorators: list[Decorator] = decorators or []
        """The function decorators."""
        self.overloads: list[Function] | None = None
        """The overloaded signatures of this function."""

        for parameter in self.parameters:
            parameter.function = self

    @property
    def annotation(self) -> str | Expr | None:
        """The type annotation of the returned value."""
        return self.returns

    def resolve(self, name: str) -> str:
        """Resolve a name within this object's and parents' scope.

        Parameters:
            name: The name to resolve.

        Raises:
            NameResolutionError: When the name could not be resolved.

        Returns:
            The resolved name.
        """
        # We're in an `__init__` method and name is a parameter name.
        if self.parent and self.name == "__init__" and name in self.parameters:
            return f"{self.parent.path}({name})"
        return super().resolve(name)

    def as_dict(self, **kwargs: Any) -> dict[str, Any]:
        """Return this function's data as a dictionary.

        See also: [`as_json`][griffe.Function.as_json].

        Parameters:
            **kwargs: Additional serialization options.

        Returns:
            A dictionary.
        """
        base = super().as_dict(**kwargs)
        base["decorators"] = [dec.as_dict(**kwargs) for dec in self.decorators]
        base["parameters"] = [param.as_dict(**kwargs) for param in self.parameters]
        base["returns"] = self.returns
        return base


class Attribute(Object):
    """The class representing a Python module/class/instance attribute."""

    kind = Kind.ATTRIBUTE

    def __init__(
        self,
        *args: Any,
        value: str | Expr | None = None,
        annotation: str | Expr | None = None,
        **kwargs: Any,
    ) -> None:
        """Initialize the function.

        Parameters:
            *args: See [`griffe.Object`][].
            value: The attribute value, if any.
            annotation: The attribute annotation, if any.
            **kwargs: See [`griffe.Object`][].
        """
        super().__init__(*args, **kwargs)
        self.value: str | Expr | None = value
        """The attribute value."""
        self.annotation: str | Expr | None = annotation
        """The attribute type annotation."""
        self.setter: Function | None = None
        """The setter linked to this property."""
        self.deleter: Function | None = None
        """The deleter linked to this property."""

    def as_dict(self, **kwargs: Any) -> dict[str, Any]:
        """Return this attribute's data as a dictionary.

        See also: [`as_json`][griffe.Attribute.as_json].

        Parameters:
            **kwargs: Additional serialization options.

        Returns:
            A dictionary.
        """
        base = super().as_dict(**kwargs)
        if self.value is not None:
            base["value"] = self.value
        if self.annotation is not None:
            base["annotation"] = self.annotation
        return base


class TypeAlias(Object):
    """The class representing a Python type alias."""

    kind = Kind.TYPE_ALIAS

    def __init__(
        self,
        *args: Any,
        value: str | Expr | None = None,
        **kwargs: Any,
    ) -> None:
        """Initialize the function.

        Parameters:
            *args: See [`griffe.Object`][].
            value: The type alias value.
            **kwargs: See [`griffe.Object`][].
        """
        super().__init__(*args, **kwargs, runtime=False)
        self.value: str | Expr | None = value
        """The type alias value."""

    def as_dict(self, **kwargs: Any) -> dict[str, Any]:
        """Return this type alias's data as a dictionary.

        Parameters:
            **kwargs: Additional serialization options.

        Returns:
            A dictionary.
        """
        base = super().as_dict(**kwargs)
        base["value"] = self.value
        return base<|MERGE_RESOLUTION|>--- conflicted
+++ resolved
@@ -1164,11 +1164,7 @@
                 return self.members[name].target_path  # type: ignore[union-attr]
             return self.members[name].path
 
-<<<<<<< HEAD
-        # Name unknown and no more parent scope. Could be a built-in.
-=======
         # Name unknown and no more parent scope, could be a built-in.
->>>>>>> eca96260
         if self.parent is None:
             raise NameResolutionError(f"{name} could not be resolved in the scope of {self.path}")
 
