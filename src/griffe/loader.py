"""This module contains the code allowing to load modules data.

This is the entrypoint to use griffe programatically:

```python
from griffe.loader import GriffeLoader

griffe = GriffeLoader()
fastapi = griffe.load("fastapi")
```
"""

from __future__ import annotations

import sys
import warnings
from contextlib import suppress
from datetime import datetime, timezone
from typing import TYPE_CHECKING, Any, ClassVar, Sequence, cast

from griffe.agents.inspector import inspect
from griffe.agents.visitor import visit
from griffe.collections import LinesCollection, ModulesCollection
from griffe.dataclasses import Alias, Kind, Module, Object
from griffe.exceptions import AliasResolutionError, CyclicAliasError, LoadingError, UnimportableModuleError
from griffe.expressions import ExprName
from griffe.extensions import Extensions
from griffe.finder import ModuleFinder, NamespacePackage, Package
from griffe.logger import get_logger
from griffe.merger import merge_stubs
from griffe.stats import stats

if TYPE_CHECKING:
    from pathlib import Path

    from griffe.docstrings.parsers import Parser

logger = get_logger(__name__)
_builtin_modules: set[str] = set(sys.builtin_module_names)


class GriffeLoader:
    """The Griffe loader, allowing to load data from modules."""

    ignored_modules: ClassVar[set[str]] = {"debugpy", "_pydev"}

    def __init__(
        self,
        *,
        extensions: Extensions | None = None,
        search_paths: Sequence[str | Path] | None = None,
        docstring_parser: Parser | None = None,
        docstring_options: dict[str, Any] | None = None,
        lines_collection: LinesCollection | None = None,
        modules_collection: ModulesCollection | None = None,
        allow_inspection: bool = True,
        store_source: bool = True,
    ) -> None:
        """Initialize the loader.

        Parameters:
            extensions: The extensions to use.
            search_paths: The paths to search into.
            docstring_parser: The docstring parser to use. By default, no parsing is done.
            docstring_options: Additional docstring parsing options.
            lines_collection: A collection of source code lines.
            modules_collection: A collection of modules.
            allow_inspection: Whether to allow inspecting modules when visiting them is not possible.
        """
        self.extensions: Extensions = extensions or Extensions()
        """Loaded Griffe extensions."""
        self.docstring_parser: Parser | None = docstring_parser
        """Selected docstring parser."""
        self.docstring_options: dict[str, Any] = docstring_options or {}
        """Configured parsing options."""
        self.lines_collection: LinesCollection = lines_collection or LinesCollection()
        """Collection of source code lines."""
        self.modules_collection: ModulesCollection = modules_collection or ModulesCollection()
        """Collection of modules."""
        self.allow_inspection: bool = allow_inspection
        """Whether to allow inspecting (importing) modules for which we can't find sources."""
        self.store_source: bool = store_source
        """Whether to store source code in the lines collection."""
        self.finder: ModuleFinder = ModuleFinder(search_paths)
        """The module source finder."""
        self._time_stats: dict = {
            "time_spent_visiting": 0,
            "time_spent_inspecting": 0,
        }

    # TODO: Remove at some point.
    def load_module(
        self,
        module: str | Path,
        *,
        submodules: bool = True,
        try_relative_path: bool = True,
<<<<<<< HEAD
    ) -> Object:
        """Renamed `load`. Load an object as a Griffe object, given its dotted path.

        This method was renamed [`load`][griffe.loader.GriffeLoader.load].
        """
        warnings.warn("The `load_module` method was renamed `load`, and is deprecated.", DeprecationWarning, stacklevel=2)
        return self.load(module, submodules=submodules, try_relative_path=try_relative_path)

    def load(
        self,
        objspec: str | Path | None = None,
        /,
        *,
        submodules: bool = True,
        try_relative_path: bool = True,
        # TODO: Remove at some point.
        module: str | Path | None = None,
    ) -> Object:
        """Load an object as a Griffe object, given its Python or file path.

        Note that this will load the whole object's package,
        and return only the specified object.
        The rest of the package can be accessed from the returned object
        with regular methods and properties (`parent`, `members`, etc.).

        Examples:
            >>> loader.load("griffe.dataclasses.Module")
            Class("Module")
            >>> loader.load("src/griffe/dataclasses.py")
            Module("dataclasses")
=======
        find_stubs_package: bool = False,
    ) -> Module:
        """Load a module.
>>>>>>> 6e55f3bd

        Parameters:
            objspec: The Python path of an object, or file path to a module.
            submodules: Whether to recurse on the submodules.
                This parameter only makes sense when loading a package (top-level module).
            try_relative_path: Whether to try finding the module as a relative path.
<<<<<<< HEAD
            module: Deprecated. Use `objspec` positional-only parameter instead.
=======
            find_stubs_package: Whether to search for stubs-only package.
                If both the package and its stubs are found, they'll be merged together.
                If only the stubs are found, they'll be used as the package itself.
>>>>>>> 6e55f3bd

        Raises:
            LoadingError: When loading a module failed for various reasons.
            ModuleNotFoundError: When a module was not found and inspection is disallowed.

        Returns:
            A Griffe object.
        """
        # TODO: Remove at some point.
        if objspec is None and module is None:
            raise TypeError("load() missing 1 required positional argument: 'objspec'")
        if objspec is None:
            objspec = module
            warnings.warn(
                "Parameter 'module' was renamed 'objspec' and made positional-only.",
                DeprecationWarning,
                stacklevel=2,
            )
        obj_path: str
        if objspec in _builtin_modules:
            logger.debug(f"{objspec} is a builtin module")
            if self.allow_inspection:
                logger.debug(f"Inspecting {objspec}")
                obj_path = objspec  # type: ignore[assignment]
                top_module = self._inspect_module(objspec)  # type: ignore[arg-type]
                self.modules_collection.set_member(top_module.path, top_module)
                obj = self.modules_collection.get_member(obj_path)
                self.extensions.call("on_package_loaded", pkg=obj)
                return obj
            raise LoadingError("Cannot load builtin module without inspection")
        try:
<<<<<<< HEAD
            obj_path, package = self.finder.find_spec(objspec, try_relative_path=try_relative_path)  # type: ignore[arg-type]
=======
            module_name, package = self.finder.find_spec(
                module,
                try_relative_path=try_relative_path,
                find_stubs_package=find_stubs_package,
            )
>>>>>>> 6e55f3bd
        except ModuleNotFoundError:
            logger.debug(f"Could not find {objspec}")
            if self.allow_inspection:
                logger.debug(f"Trying inspection on {objspec}")
                obj_path = objspec  # type: ignore[assignment]
                top_module = self._inspect_module(objspec)  # type: ignore[arg-type]
                self.modules_collection.set_member(top_module.path, top_module)
            else:
                raise
        else:
            logger.debug(f"Found {objspec}: loading")
            try:
                top_module = self._load_package(package, submodules=submodules)
            except LoadingError as error:
                logger.exception(str(error))  # noqa: TRY401
                raise
        obj = self.modules_collection.get_member(obj_path)
        self.extensions.call("on_package_loaded", pkg=obj)
        return obj

    def resolve_aliases(
        self,
        *,
        implicit: bool = False,
        external: bool = False,
        max_iterations: int | None = None,
    ) -> tuple[set[str], int]:
        """Resolve aliases.

        Parameters:
            implicit: When false, only try to resolve an alias if it is explicitely exported.
            external: When false, don't try to load unspecified modules to resolve aliases.
            max_iterations: Maximum number of iterations on the loader modules collection.

        Returns:
            The unresolved aliases and the number of iterations done.
        """
        if max_iterations is None:
            max_iterations = float("inf")  # type: ignore[assignment]
        prev_unresolved: set[str] = set()
        unresolved: set[str] = set("0")  # init to enter loop
        iteration = 0
        collection = self.modules_collection.members

        # We must first expand exports (`__all__` values),
        # then expand wildcard imports (`from ... import *`),
        # and then only we can start resolving aliases.
        for exports_module in list(collection.values()):
            self.expand_exports(exports_module)
        for wildcards_module in list(collection.values()):
            self.expand_wildcards(wildcards_module, external=external)

        load_failures: set[str] = set()
        while unresolved and unresolved != prev_unresolved and iteration < max_iterations:  # type: ignore[operator]
            prev_unresolved = unresolved - {"0"}
            unresolved = set()
            resolved: set[str] = set()
            iteration += 1
            for module_name in list(collection.keys()):
                module = collection[module_name]
                next_resolved, next_unresolved = self.resolve_module_aliases(
                    module,
                    implicit=implicit,
                    external=external,
                    load_failures=load_failures,
                )
                resolved |= next_resolved
                unresolved |= next_unresolved
            logger.debug(
                f"Iteration {iteration} finished, {len(resolved)} aliases resolved, still {len(unresolved)} to go",
            )
        return unresolved, iteration

    def expand_exports(self, module: Module, seen: set | None = None) -> None:
        """Expand exports: try to recursively expand all module exports (`__all__` values).

        Parameters:
            module: The module to recurse on.
            seen: Used to avoid infinite recursion.
        """
        seen = seen or set()
        seen.add(module.path)
        if module.exports is None:
            return
        expanded = set()
        for export in module.exports:
            # It's a name: we resolve it, get the module it comes from,
            # recurse into it, and add its exports to the current ones.
            if isinstance(export, ExprName):
                module_path = export.canonical_path.rsplit(".", 1)[0]  # remove trailing .__all__
                try:
                    next_module = self.modules_collection.get_member(module_path)
                except KeyError:
                    logger.debug(f"Cannot expand '{export.canonical_path}', try pre-loading corresponding package")
                    continue
                if next_module.path not in seen:
                    self.expand_exports(next_module, seen)
                    try:
                        expanded |= next_module.exports
                    except TypeError:
                        logger.warning(f"Unsupported item in {module.path}.__all__: {export} (use strings only)")
            # It's a string, simply add it to the current exports.
            else:
                expanded.add(export)
        module.exports = expanded

    def expand_wildcards(
        self,
        obj: Object,
        *,
        external: bool = False,
        seen: set | None = None,
    ) -> None:
        """Expand wildcards: try to recursively expand all found wildcards.

        Parameters:
            obj: The object and its members to recurse on.
            external: When true, try to load unspecified modules to expand wildcards.
            seen: Used to avoid infinite recursion.
        """
        expanded = []
        to_remove = []
        seen = seen or set()
        seen.add(obj.path)

        # First we expand wildcard imports and store the objects in a temporary `expanded` variable,
        # while also keeping track of the members representing wildcard import, to remove them later.
        for member in obj.members.values():
            # Handle a wildcard.
            if member.is_alias and member.wildcard:  # type: ignore[union-attr]  # we know it's an alias
                package = member.wildcard.split(".", 1)[0]  # type: ignore[union-attr]
                not_loaded = obj.package.path != package and package not in self.modules_collection

                # Try loading the (unknown) package containing the wildcard importe module (if allowed to).
                if not_loaded:
                    if not external:
                        continue
                    try:
                        self.load(package, try_relative_path=False)
                    except ImportError as error:
                        logger.debug(f"Could not expand wildcard import {member.name} in {obj.path}: {error}")
                        continue

                # Try getting the module from which every public object is imported.
                try:
                    target = self.modules_collection.get_member(member.target_path)  # type: ignore[union-attr]
                except KeyError:
                    logger.debug(
                        f"Could not expand wildcard import {member.name} in {obj.path}: "
                        f"{cast(Alias, member).target_path} not found in modules collection",
                    )
                    continue

                # Recurse into this module, expanding wildcards there before collecting everything.
                if target.path not in seen:
                    try:
                        self.expand_wildcards(target, external=external, seen=seen)
                    except (AliasResolutionError, CyclicAliasError) as error:
                        logger.debug(f"Could not expand wildcard import {member.name} in {obj.path}: {error}")
                        continue

                # Collect every imported object.
                expanded.extend(self._expand_wildcard(member))  # type: ignore[arg-type]
                to_remove.append(member.name)

            # Recurse in unseen submodules.
            elif not member.is_alias and member.is_module and member.path not in seen:
                self.expand_wildcards(member, external=external, seen=seen)  # type: ignore[arg-type]

        # Then we remove the members representing wildcard imports.
        for name in to_remove:
            obj.del_member(name)

        # Finally we process the collected objects.
        for new_member, alias_lineno, alias_endlineno in expanded:
            overwrite = False
            already_present = new_member.name in obj.members
            self_alias = new_member.is_alias and cast(Alias, new_member).target_path == f"{obj.path}.{new_member.name}"

            # If a member with the same name is already present in the current object,
            # we only overwrite it if the alias is imported lower in the module
            # (meaning that the alias takes precedence at runtime).
            if already_present:
                old_member = obj.get_member(new_member.name)
                old_lineno = old_member.alias_lineno if old_member.is_alias else old_member.lineno
                overwrite = alias_lineno > (old_lineno or 0)  # type: ignore[operator]

            # 1. If the expanded member is an alias with a target path equal to its own path, we stop.
            #    This situation can arise because of Griffe's mishandling of (abusive) wildcard imports.
            #    We have yet to check how Python handles this itself, or if there's an algorithm
            #    that we could follow to untangle back-and-forth wildcard imports.
            # 2. If the expanded member was already present and we decided not to overwrite it, we stop.
            # 3. Otherwise we proceed further.
            if not self_alias and (not already_present or overwrite):
                alias = Alias(
                    new_member.name,
                    new_member,
                    lineno=alias_lineno,
                    endlineno=alias_endlineno,
                    parent=obj,  # type: ignore[arg-type]
                )
                # Special case: we avoid overwriting a submodule with an alias pointing to it.
                # Griffe suffers from this design flaw where an object cannot store both
                # a submodule and a member of the same name, while this poses no issue in Python.
                # We at least prevent this case where a submodule is overwritten by an imported version of itself.
                if already_present:
                    prev_member = obj.get_member(new_member.name)
                    with suppress(AliasResolutionError, CyclicAliasError):
                        if prev_member.is_module:
                            if prev_member.is_alias:
                                prev_member = prev_member.final_target
                            if alias.final_target is prev_member:
                                # Alias named after the module it targets: skip to avoid cyclic aliases.
                                continue

                # Everything went right (supposedly), we add the alias as a member of the current object.
                obj.set_member(new_member.name, alias)

    def resolve_module_aliases(
        self,
        obj: Object | Alias,
        *,
        implicit: bool = False,
        external: bool = False,
        seen: set[str] | None = None,
        load_failures: set[str] | None = None,
    ) -> tuple[set[str], set[str]]:
        """Follow aliases: try to recursively resolve all found aliases.

        Parameters:
            obj: The object and its members to recurse on.
            implicit: When false, only try to resolve an alias if it is explicitely exported.
            external: When false, don't try to load unspecified modules to resolve aliases.
            seen: Used to avoid infinite recursion.
            load_failures: Set of external packages we failed to load (to prevent retries).

        Returns:
            Both sets of resolved and unresolved aliases.
        """
        resolved = set()
        unresolved = set()
        if load_failures is None:
            load_failures = set()
        seen = seen or set()
        seen.add(obj.path)

        for member in obj.members.values():
            # Handle aliases.
            if member.is_alias:
                if member.wildcard or member.resolved:  # type: ignore[union-attr]
                    continue
                if not implicit and not member.is_explicitely_exported:
                    continue

                # Try resolving the alias. If it fails, check if it is because it comes
                # from an external package, and decide if we should load that package
                # to allow the alias to be resolved at the next iteration (maybe).
                try:
                    member.resolve_target()  # type: ignore[union-attr]
                except AliasResolutionError as error:
                    target = error.alias.target_path
                    unresolved.add(member.path)
                    package = target.split(".", 1)[0]
                    load_module = (
                        external
                        and package not in load_failures
                        and obj.package.path != package
                        and package not in self.modules_collection
                    )
                    if load_module:
                        logger.debug(f"Failed to resolve alias {member.path} -> {target}")
                        try:
                            self.load(package, try_relative_path=False)
                        except ImportError as error:
                            logger.debug(f"Could not follow alias {member.path}: {error}")
                            load_failures.add(package)
                except CyclicAliasError as error:
                    logger.debug(str(error))
                else:
                    logger.debug(f"Alias {member.path} was resolved to {member.final_target.path}")  # type: ignore[union-attr]
                    resolved.add(member.path)

            # Recurse into unseen modules and classes.
            elif member.kind in {Kind.MODULE, Kind.CLASS} and member.path not in seen:
                sub_resolved, sub_unresolved = self.resolve_module_aliases(
                    member,
                    implicit=implicit,
                    external=external,
                    seen=seen,
                    load_failures=load_failures,
                )
                resolved |= sub_resolved
                unresolved |= sub_unresolved

        return resolved, unresolved

    def stats(self) -> dict:
        """Compute some statistics.

        Returns:
            Some statistics.
        """
        return {**stats(self), **self._time_stats}

    def _load_package(self, package: Package | NamespacePackage, *, submodules: bool = True) -> Module:
        top_module = self._load_module(package.name, package.path, submodules=submodules)
        self.modules_collection.set_member(top_module.path, top_module)
        if isinstance(package, NamespacePackage):
            return top_module
        if package.stubs:
            self.expand_wildcards(top_module)
            # If stubs are in the package itself, they have been merged while loading modules,
            # so only the top-level init module needs to be merged still.
            # If stubs are in another package (a stubs-only package),
            # then we need to load the entire stubs package to merge everything.
            submodules = submodules and package.stubs.parent != package.path.parent
            stubs = self._load_module(package.name, package.stubs, submodules=submodules)
            return merge_stubs(top_module, stubs)
        return top_module

    def _load_module(
        self,
        module_name: str,
        module_path: Path | list[Path],
        *,
        submodules: bool = True,
        parent: Module | None = None,
    ) -> Module:
        try:
            return self._load_module_path(module_name, module_path, submodules=submodules, parent=parent)
        except SyntaxError as error:
            raise LoadingError(f"Syntax error: {error}") from error
        except ImportError as error:
            raise LoadingError(f"Import error: {error}") from error
        except UnicodeDecodeError as error:
            raise LoadingError(f"UnicodeDecodeError when loading {module_path}: {error}") from error
        except OSError as error:
            raise LoadingError(f"OSError when loading {module_path}: {error}") from error

    def _load_module_path(
        self,
        module_name: str,
        module_path: Path | list[Path],
        *,
        submodules: bool = True,
        parent: Module | None = None,
    ) -> Module:
        logger.debug(f"Loading path {module_path}")
        if isinstance(module_path, list):
            module = self._create_module(module_name, module_path)
        elif module_path.suffix in {".py", ".pyi"}:
            code = module_path.read_text(encoding="utf8")
            module = self._visit_module(code, module_name, module_path, parent)
        elif self.allow_inspection:
            module = self._inspect_module(module_name, module_path, parent)
        else:
            raise LoadingError("Cannot load compiled module without inspection")
        if submodules:
            self._load_submodules(module)
        return module

    def _load_submodules(self, module: Module) -> None:
        for subparts, subpath in self.finder.submodules(module):
            self._load_submodule(module, subparts, subpath)

    def _load_submodule(self, module: Module, subparts: tuple[str, ...], subpath: Path) -> None:
        for subpart in subparts:
            if "." in subpart:
                logger.debug(f"Skip {subpath}, dots in filenames are not supported")
                return
        try:
            parent_module = self._get_or_create_parent_module(module, subparts, subpath)
        except UnimportableModuleError as error:
            # NOTE: Why don't we load submodules when there's no init module in their folder?
            # Usually when a folder with Python files does not have an __init__.py module,
            # it's because the Python files are scripts, that should never be imported.
            # Django has manage.py somewhere for example, in a folder without init module.
            # This script isn't part of the Python API, as it's meant to be called on the CLI exclusively
            # (at least it was the case a few years ago when I was still using Django).

            # The other case when there's no init module is when a package is a native namespace package (PEP 420).
            # It does not make sense to have a native namespace package inside of a regular package (having init modules above),
            # because the regular package above blocks the namespace feature from happening, so I consider it a user error.
            # It's true that users could have a native namespace package inside of a pkg_resources-style namespace package,
            # but I've never seen this happen.

            # It's also true that Python can actually import the module under the (wrongly declared) native namespace package,
            # so the Griffe debug log message is a bit misleading,
            # but that's because in that case Python acts like the whole tree is a regular package.
            # It works when the namespace package appears in only one search path (`sys.path`),
            # but will fail if it appears in multiple search paths: Python will only find the first occurrence.
            # It's better to not falsely suuport this, and to warn users.
            logger.debug(f"{error}. Missing __init__ module?")
            return
        submodule_name = subparts[-1]
        try:
            parent_module.set_member(
                submodule_name,
                self._load_module(
                    submodule_name,
                    subpath,
                    submodules=False,
                    parent=parent_module,
                ),
            )
        except LoadingError as error:
            logger.debug(str(error))

    def _create_module(self, module_name: str, module_path: Path | list[Path]) -> Module:
        return Module(
            module_name,
            filepath=module_path,
            lines_collection=self.lines_collection,
            modules_collection=self.modules_collection,
        )

    def _visit_module(self, code: str, module_name: str, module_path: Path, parent: Module | None = None) -> Module:
        if self.store_source:
            self.lines_collection[module_path] = code.splitlines(keepends=False)
        start = datetime.now(tz=timezone.utc)
        module = visit(
            module_name,
            filepath=module_path,
            code=code,
            extensions=self.extensions,
            parent=parent,
            docstring_parser=self.docstring_parser,
            docstring_options=self.docstring_options,
            lines_collection=self.lines_collection,
            modules_collection=self.modules_collection,
        )
        elapsed = datetime.now(tz=timezone.utc) - start
        self._time_stats["time_spent_visiting"] += elapsed.microseconds
        return module

    def _inspect_module(self, module_name: str, filepath: Path | None = None, parent: Module | None = None) -> Module:
        for prefix in self.ignored_modules:
            if module_name.startswith(prefix):
                raise ImportError(f"Ignored module '{module_name}'")
        start = datetime.now(tz=timezone.utc)
        try:
            module = inspect(
                module_name,
                filepath=filepath,
                import_paths=self.finder.search_paths,
                extensions=self.extensions,
                parent=parent,
                docstring_parser=self.docstring_parser,
                docstring_options=self.docstring_options,
                lines_collection=self.lines_collection,
            )
        except SystemExit as error:
            raise ImportError(f"Importing '{module_name}' raised a system exit") from error
        elapsed = datetime.now(tz=timezone.utc) - start
        self._time_stats["time_spent_inspecting"] += elapsed.microseconds
        return module

    def _get_or_create_parent_module(
        self,
        module: Module,
        subparts: tuple[str, ...],
        subpath: Path,
    ) -> Module:
        parent_parts = subparts[:-1]
        if not parent_parts:
            return module
        parent_module = module
        parents = list(subpath.parents)
        if subpath.stem == "__init__":
            parents.pop(0)
        for parent_offset, parent_part in enumerate(parent_parts, 2):
            module_filepath = parents[len(subparts) - parent_offset]
            try:
                parent_module = parent_module.get_member(parent_part)
            except KeyError as error:
                if parent_module.is_namespace_package or parent_module.is_namespace_subpackage:
                    next_parent_module = self._create_module(parent_part, [module_filepath])
                    parent_module.set_member(parent_part, next_parent_module)
                    parent_module = next_parent_module
                else:
                    raise UnimportableModuleError(f"Skip {subpath}, it is not importable") from error
            else:
                parent_namespace = parent_module.is_namespace_package or parent_module.is_namespace_subpackage
                if parent_namespace and module_filepath not in parent_module.filepath:  # type: ignore[operator]
                    parent_module.filepath.append(module_filepath)  # type: ignore[union-attr]
        return parent_module

    def _expand_wildcard(self, wildcard_obj: Alias) -> list[tuple[Object | Alias, int | None, int | None]]:
        module = self.modules_collection.get_member(wildcard_obj.wildcard)  # type: ignore[arg-type]  # we know it's a wildcard
        explicitely = "__all__" in module.members
        return [
            (imported_member, wildcard_obj.alias_lineno, wildcard_obj.alias_endlineno)
            for imported_member in module.members.values()
            if imported_member.is_exported(explicitely=explicitely)
        ]


def load(
    objspec: str | Path | None = None,
    /,
    *,
    submodules: bool = True,
    try_relative_path: bool = True,
    extensions: Extensions | None = None,
    search_paths: Sequence[str | Path] | None = None,
    docstring_parser: Parser | None = None,
    docstring_options: dict[str, Any] | None = None,
    lines_collection: LinesCollection | None = None,
    modules_collection: ModulesCollection | None = None,
    allow_inspection: bool = True,
<<<<<<< HEAD
    # TODO: Remove at some point.
    module: str | Path | None = None,
) -> Object:
=======
    find_stubs_package: bool = False,
) -> Module:
>>>>>>> 6e55f3bd
    """Load and return a module.

    Example:
    ```python
    import griffe

    module = griffe.load(...)
    ```

    This is a shortcut for:

    ```python
    from griffe.loader import GriffeLoader

    loader = GriffeLoader(...)
    module = loader.load(...)
    ```

    See the documentation for the loader: [`GriffeLoader`][griffe.loader.GriffeLoader].

    Parameters:
        objspec: The Python path of an object, or file path to a module.
        submodules: Whether to recurse on the submodules.
            This parameter only makes sense when loading a package (top-level module).
        try_relative_path: Whether to try finding the module as a relative path.
        extensions: The extensions to use.
        search_paths: The paths to search into.
        docstring_parser: The docstring parser to use. By default, no parsing is done.
        docstring_options: Additional docstring parsing options.
        lines_collection: A collection of source code lines.
        modules_collection: A collection of modules.
        allow_inspection: Whether to allow inspecting modules when visiting them is not possible.
<<<<<<< HEAD
        module: Deprecated. Use `objspec` positional-only parameter instead.
=======
        find_stubs_package: Whether to search for stubs-only package.
            If both the package and its stubs are found, they'll be merged together.
            If only the stubs are found, they'll be used as the package itself.
>>>>>>> 6e55f3bd

    Returns:
        A Griffe object.
    """
    return GriffeLoader(
        extensions=extensions,
        search_paths=search_paths,
        docstring_parser=docstring_parser,
        docstring_options=docstring_options,
        lines_collection=lines_collection,
        modules_collection=modules_collection,
        allow_inspection=allow_inspection,
    ).load(
        objspec,
        submodules=submodules,
        try_relative_path=try_relative_path,
<<<<<<< HEAD
        # TODO: Remove at some point.
        module=module,
=======
        find_stubs_package=find_stubs_package,
>>>>>>> 6e55f3bd
    )


__all__ = ["GriffeLoader", "load"]<|MERGE_RESOLUTION|>--- conflicted
+++ resolved
@@ -95,14 +95,14 @@
         *,
         submodules: bool = True,
         try_relative_path: bool = True,
-<<<<<<< HEAD
+        find_stubs_package: bool = False,
     ) -> Object:
         """Renamed `load`. Load an object as a Griffe object, given its dotted path.
 
         This method was renamed [`load`][griffe.loader.GriffeLoader.load].
         """
         warnings.warn("The `load_module` method was renamed `load`, and is deprecated.", DeprecationWarning, stacklevel=2)
-        return self.load(module, submodules=submodules, try_relative_path=try_relative_path)
+        return self.load(module, submodules=submodules, try_relative_path=try_relative_path, find_stubs_package=find_stubs_package)
 
     def load(
         self,
@@ -111,6 +111,7 @@
         *,
         submodules: bool = True,
         try_relative_path: bool = True,
+        find_stubs_package: bool = False,
         # TODO: Remove at some point.
         module: str | Path | None = None,
     ) -> Object:
@@ -126,24 +127,16 @@
             Class("Module")
             >>> loader.load("src/griffe/dataclasses.py")
             Module("dataclasses")
-=======
-        find_stubs_package: bool = False,
-    ) -> Module:
-        """Load a module.
->>>>>>> 6e55f3bd
 
         Parameters:
             objspec: The Python path of an object, or file path to a module.
             submodules: Whether to recurse on the submodules.
                 This parameter only makes sense when loading a package (top-level module).
             try_relative_path: Whether to try finding the module as a relative path.
-<<<<<<< HEAD
-            module: Deprecated. Use `objspec` positional-only parameter instead.
-=======
             find_stubs_package: Whether to search for stubs-only package.
                 If both the package and its stubs are found, they'll be merged together.
                 If only the stubs are found, they'll be used as the package itself.
->>>>>>> 6e55f3bd
+            module: Deprecated. Use `objspec` positional-only parameter instead.
 
         Raises:
             LoadingError: When loading a module failed for various reasons.
@@ -175,15 +168,11 @@
                 return obj
             raise LoadingError("Cannot load builtin module without inspection")
         try:
-<<<<<<< HEAD
-            obj_path, package = self.finder.find_spec(objspec, try_relative_path=try_relative_path)  # type: ignore[arg-type]
-=======
-            module_name, package = self.finder.find_spec(
-                module,
+            obj_path, package = self.finder.find_spec(
+                objspec,
                 try_relative_path=try_relative_path,
                 find_stubs_package=find_stubs_package,
             )
->>>>>>> 6e55f3bd
         except ModuleNotFoundError:
             logger.debug(f"Could not find {objspec}")
             if self.allow_inspection:
@@ -694,14 +683,10 @@
     lines_collection: LinesCollection | None = None,
     modules_collection: ModulesCollection | None = None,
     allow_inspection: bool = True,
-<<<<<<< HEAD
+    find_stubs_package: bool = False,
     # TODO: Remove at some point.
     module: str | Path | None = None,
 ) -> Object:
-=======
-    find_stubs_package: bool = False,
-) -> Module:
->>>>>>> 6e55f3bd
     """Load and return a module.
 
     Example:
@@ -734,13 +719,10 @@
         lines_collection: A collection of source code lines.
         modules_collection: A collection of modules.
         allow_inspection: Whether to allow inspecting modules when visiting them is not possible.
-<<<<<<< HEAD
-        module: Deprecated. Use `objspec` positional-only parameter instead.
-=======
         find_stubs_package: Whether to search for stubs-only package.
             If both the package and its stubs are found, they'll be merged together.
             If only the stubs are found, they'll be used as the package itself.
->>>>>>> 6e55f3bd
+        module: Deprecated. Use `objspec` positional-only parameter instead.
 
     Returns:
         A Griffe object.
@@ -757,12 +739,9 @@
         objspec,
         submodules=submodules,
         try_relative_path=try_relative_path,
-<<<<<<< HEAD
+        find_stubs_package=find_stubs_package,
         # TODO: Remove at some point.
         module=module,
-=======
-        find_stubs_package=find_stubs_package,
->>>>>>> 6e55f3bd
     )
 
 
