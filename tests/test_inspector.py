--- conflicted
+++ resolved
@@ -218,7 +218,30 @@
         assert not tmp_package["foo.x"].is_alias
 
 
-<<<<<<< HEAD
+def test_inheriting_self_from_parent_class() -> None:
+    """Inspect self only once when inheriting it from parent class."""
+    with temporary_inspected_module(
+        """
+        class A: ...
+        class B(A): ...
+
+        A.B = B
+        """,
+    ) as module:
+        assert "B" in module["A"].members
+        assert "B" in module["B"].all_members
+        # Continue indefinitely.
+        assert "B" in module["A.B"].all_members
+        assert "B" in module["B.B"].all_members
+        assert "B" in module["A.B.B"].all_members
+        assert "B" in module["B.B.B"].all_members
+        # All resolve to A.B.
+        assert module["A.B.B"].final_target is module["A.B"]
+        assert module["B.B.B"].final_target is module["A.B"]
+        assert module["A.B.B.B"].final_target is module["A.B"]
+        assert module["B.B.B.B"].final_target is module["A.B"]
+
+
 # YORE: EOL 3.12: Remove block.
 # YORE: EOL 3.11: Remove line.
 @pytest.mark.skipif(sys.version_info < (3, 12), reason="Python less than 3.12 does not have PEP 695 generics")
@@ -315,28 +338,4 @@
         assert type_alias.type_parameters[0].constraints[1].name == "str"
         assert type_alias.type_parameters[0].default.name == "str"
         assert isinstance(type_alias.value, Expr)
-        assert str(type_alias.value) == "dict[str, T]"
-=======
-def test_inheriting_self_from_parent_class() -> None:
-    """Inspect self only once when inheriting it from parent class."""
-    with temporary_inspected_module(
-        """
-        class A: ...
-        class B(A): ...
-
-        A.B = B
-        """,
-    ) as module:
-        assert "B" in module["A"].members
-        assert "B" in module["B"].all_members
-        # Continue indefinitely.
-        assert "B" in module["A.B"].all_members
-        assert "B" in module["B.B"].all_members
-        assert "B" in module["A.B.B"].all_members
-        assert "B" in module["B.B.B"].all_members
-        # All resolve to A.B.
-        assert module["A.B.B"].final_target is module["A.B"]
-        assert module["B.B.B"].final_target is module["A.B"]
-        assert module["A.B.B.B"].final_target is module["A.B"]
-        assert module["B.B.B.B"].final_target is module["A.B"]
->>>>>>> 27a385b4
+        assert str(type_alias.value) == "dict[str, T]"