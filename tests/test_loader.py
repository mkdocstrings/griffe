"""Tests for the `loader` module."""

from __future__ import annotations

import logging
from textwrap import dedent
from typing import TYPE_CHECKING

import pytest

from griffe import (
    ExprName,
    GriffeLoader,
    temporary_inspected_package,
    temporary_pyfile,
    temporary_pypackage,
    temporary_visited_package,
)

if TYPE_CHECKING:
    from pathlib import Path

    from griffe import Alias


def test_has_docstrings_does_not_try_to_resolve_alias() -> None:
    """Assert that checkins presence of docstrings does not trigger alias resolution."""
    with temporary_pyfile("""from abc import abstractmethod""") as (module_name, path):
        loader = GriffeLoader(search_paths=[path.parent])
        module = loader.load(module_name)
        loader.resolve_aliases()
        assert "abstractmethod" in module.members
        assert not module.has_docstrings


def test_recursive_wildcard_expansion() -> None:
    """Assert that wildcards are expanded recursively."""
    with temporary_pypackage("package", ["mod_a/mod_b/mod_c.py"]) as tmp_package:
        mod_a_dir = tmp_package.path / "mod_a"
        mod_b_dir = mod_a_dir / "mod_b"
        mod_a = mod_a_dir / "__init__.py"
        mod_b = mod_b_dir / "__init__.py"
        mod_c = mod_b_dir / "mod_c.py"
        mod_c.write_text("CONST_X = 'X'\nCONST_Y = 'Y'")
        mod_b.write_text("from .mod_c import *")
        mod_a.write_text("from .mod_b import *")

        loader = GriffeLoader(search_paths=[tmp_package.tmpdir])
        package = loader.load(tmp_package.name)

        assert "CONST_X" in package["mod_a.mod_b.mod_c"].members
        assert "CONST_Y" in package["mod_a.mod_b.mod_c"].members

        assert "CONST_X" not in package.members
        assert "CONST_Y" not in package.members

        loader.expand_wildcards(package)  # type: ignore[arg-type]

        assert "CONST_X" in package["mod_a"].members
        assert "CONST_Y" in package["mod_a"].members
        assert "CONST_X" in package["mod_a.mod_b"].members
        assert "CONST_Y" in package["mod_a.mod_b"].members


def test_dont_shortcut_alias_chain_after_expanding_wildcards() -> None:
    """Assert public aliases paths are not resolved to canonical paths when expanding wildcards."""
    with temporary_pypackage("package", ["mod_a.py", "mod_b.py", "mod_c.py"]) as tmp_package:
        mod_a = tmp_package.path / "mod_a.py"
        mod_b = tmp_package.path / "mod_b.py"
        mod_c = tmp_package.path / "mod_c.py"

        mod_a.write_text("from package.mod_b import *\nclass Child(Base): ...\n")
        mod_b.write_text("from package.mod_c import Base\n__all__ = ['Base']\n")
        mod_c.write_text("class Base: ...\n")

        loader = GriffeLoader(search_paths=[tmp_package.tmpdir])
        package = loader.load(tmp_package.name)
        loader.resolve_aliases()
        child = package["mod_a.Child"]
        assert child.bases
        base = child.bases[0]
        assert isinstance(base, ExprName)
        assert base.name == "Base"
        assert base.canonical_path == "package.mod_b.Base"


def test_dont_overwrite_lower_member_when_expanding_wildcard() -> None:
    """Check that we don't overwrite a member defined after the import when expanding a wildcard."""
    with temporary_pypackage("package", ["mod_a.py", "mod_b.py"]) as tmp_package:
        mod_a = tmp_package.path / "mod_a.py"
        mod_b = tmp_package.path / "mod_b.py"

        mod_a.write_text("overwritten = 0\nfrom package.mod_b import *\nnot_overwritten = 0\n")
        mod_b.write_text("overwritten = 1\nnot_overwritten = 1\n")

        loader = GriffeLoader(search_paths=[tmp_package.tmpdir])
        package = loader.load(tmp_package.name)
        loader.resolve_aliases()
        assert package["mod_a.overwritten"].value == "1"
        assert package["mod_a.not_overwritten"].value == "0"


def test_load_data_from_stubs() -> None:
    """Check that the loader is able to load data from stubs / `*.pyi` files."""
    with temporary_pypackage("package", ["_rust_notify.pyi"]) as tmp_package:
        # Code taken from samuelcolvin/watchfiles project.
        code = '''
            from typing import List, Literal, Optional, Protocol, Set, Tuple, Union

            __all__ = ['RustNotify']

            class AbstractEvent(Protocol):
                def is_set(self) -> bool: ...

            class RustNotify:
                """
                Interface to the Rust [notify](https://crates.io/crates/notify) crate which does
                the heavy lifting of watching for file changes and grouping them into a single event.
                """

                def __init__(self, watch_paths: List[str], debug: bool) -> None:
                    """
                    Create a new RustNotify instance and start a thread to watch for changes.

                    `FileNotFoundError` is raised if one of the paths does not exist.

                    Args:
                        watch_paths: file system paths to watch for changes, can be directories or files
                        debug: if true, print details about all events to stderr
                    """
        '''
        tmp_package.path.joinpath("_rust_notify.pyi").write_text(dedent(code))
        tmp_package.path.joinpath("__init__.py").write_text(
            "from ._rust_notify import RustNotify\n__all__ = ['RustNotify']",
        )
        loader = GriffeLoader(search_paths=[tmp_package.tmpdir])
        package = loader.load(tmp_package.name)
        loader.resolve_aliases()

        assert "_rust_notify" in package.members
        assert "RustNotify" in package.members
        assert package["RustNotify"].resolved


def test_load_from_both_py_and_pyi_files() -> None:
    """Check that the loader is able to merge data loaded from `*.py` and `*.pyi` files."""
    with temporary_pypackage("package", ["mod.py", "mod.pyi"]) as tmp_package:
        tmp_package.path.joinpath("mod.py").write_text(
            dedent(
                """
                CONST = 0

                class Class:
                    class_attr = True

                    def function1(self, arg1):
                        pass

                    def function2(self, arg1=2.2):
                        pass
                """,
            ),
        )
        tmp_package.path.joinpath("mod.pyi").write_text(
            dedent(
                """
                from typing import Sequence, overload

                CONST: int

                class Class:
                    class_attr: bool

                    @overload
                    def function1(self, arg1: str) -> Sequence[str]: ...
                    @overload
                    def function1(self, arg1: bytes) -> Sequence[bytes]: ...

                    def function2(self, arg1: float) -> float: ...
                """,
            ),
        )
        loader = GriffeLoader(search_paths=[tmp_package.tmpdir])
        package = loader.load(tmp_package.name)
        loader.resolve_aliases()

        assert "mod" in package.members
        mod = package["mod"]
        assert mod.filepath.suffix == ".py"

        assert "CONST" in mod.members
        const = mod["CONST"]
        assert const.value == "0"
        assert const.annotation.name == "int"

        assert "Class" in mod.members
        class_ = mod["Class"]

        assert "class_attr" in class_.members
        class_attr = class_["class_attr"]
        assert class_attr.value == "True"
        assert class_attr.annotation.name == "bool"

        assert "function1" in class_.members
        function1 = class_["function1"]
        assert len(function1.overloads) == 2

        assert "function2" in class_.members
        function2 = class_["function2"]
        assert function2.returns.name == "float"
        assert function2.parameters["arg1"].annotation.name == "float"
        assert function2.parameters["arg1"].default == "2.2"


def test_overwrite_module_with_attribute() -> None:
    """Check we are able to overwrite a module with an attribute."""
    with temporary_pypackage("package", ["mod.py"]) as tmp_package:
        tmp_package.path.joinpath("mod.py").write_text("mod: list = [0, 1, 2]")
        tmp_package.path.joinpath("__init__.py").write_text("from package.mod import *")
        loader = GriffeLoader(search_paths=[tmp_package.tmpdir])
        loader.load(tmp_package.name)
        loader.resolve_aliases()


def test_load_package_from_both_py_and_pyi_files() -> None:
    """Check that the loader is able to merge a package loaded from `*.py` and `*.pyi` files.

    This is a special case of the previous test: where the package itself has a top level
    `__init__.pyi` (not so uncommon).
    """
    with temporary_pypackage("package", ["__init__.py", "__init__.pyi"]) as tmp_package:
        tmp_package.path.joinpath("__init__.py").write_text("globals()['f'] = lambda x: str(x)")
        tmp_package.path.joinpath("__init__.pyi").write_text("def f(x: int) -> str: ...")

        loader = GriffeLoader(search_paths=[tmp_package.tmpdir])
        package = loader.load(tmp_package.name)
        assert "f" in package.members


def test_load_single_module_from_both_py_and_pyi_files() -> None:
    """Check that the loader is able to merge a single-module package loaded from `*.py` and `*.pyi` files.

    This is a special case of the previous test: where  the package is a single module
    distribution that also drops a `.pyi` file in site-packages.
    """
    with temporary_pypackage("just_a_folder", ["mod.py", "mod.pyi"]) as tmp_folder:
        tmp_folder.path.joinpath("__init__.py").unlink()
        tmp_folder.path.joinpath("mod.py").write_text("globals()['f'] = lambda x: str(x)")
        tmp_folder.path.joinpath("mod.pyi").write_text("def f(x: int) -> str: ...")

        loader = GriffeLoader(search_paths=[tmp_folder.path])
        package = loader.load("mod")
        assert "f" in package.members


def test_unsupported_item_in_all(caplog: pytest.LogCaptureFixture) -> None:
    """Check that unsupported items in `__all__` log a warning.

    Parameters:
        caplog: Pytest fixture to capture logs.
    """
    item_name = "XXX"
    with temporary_pypackage("package", ["mod.py"]) as tmp_folder:
        tmp_folder.path.joinpath("__init__.py").write_text(f"from .mod import {item_name}\n__all__ = [{item_name}]")
        tmp_folder.path.joinpath("mod.py").write_text(f"class {item_name}: ...")
        loader = GriffeLoader(search_paths=[tmp_folder.tmpdir])
        loader.expand_exports(loader.load("package"))  # type: ignore[arg-type]
    assert any(item_name in record.message and record.levelname == "WARNING" for record in caplog.records)


def test_skip_modules_with_dots_in_filename(caplog: pytest.LogCaptureFixture) -> None:
    """Check that modules with dots in their filenames are skipped.

    Parameters:
        caplog: Pytest fixture to capture logs.
    """
    caplog.set_level(logging.DEBUG)
    with temporary_pypackage("package", ["gunicorn.conf.py"]) as tmp_folder:
        loader = GriffeLoader(search_paths=[tmp_folder.tmpdir])
        loader.load("package")
    assert any("gunicorn.conf.py" in record.message and record.levelname == "DEBUG" for record in caplog.records)


def test_nested_namespace_packages() -> None:
    """Load a deeply nested namespace package."""
    with temporary_pypackage("a/b/c/d", ["mod.py"]) as tmp_folder:
        loader = GriffeLoader(search_paths=[tmp_folder.tmpdir])
        a_package = loader.load("a")
        assert "b" in a_package.members
        b_package = a_package.members["b"]
        assert "c" in b_package.members
        c_package = b_package.members["c"]
        assert "d" in c_package.members
        d_package = c_package.members["d"]
        assert "mod" in d_package.members


def test_multiple_nested_namespace_packages() -> None:
    """Load a deeply nested namespace package appearing in several places."""
    with temporary_pypackage("a/b/c/d", ["mod1.py"], init=False) as tmp_ns1:  # noqa: SIM117
        with temporary_pypackage("a/b/c/d", ["mod2.py"], init=False) as tmp_ns2:
            with temporary_pypackage("a/b/c/d", ["mod3.py"], init=False) as tmp_ns3:
                tmp_namespace_pkgs = [tmp_ns.tmpdir for tmp_ns in (tmp_ns1, tmp_ns2, tmp_ns3)]
                loader = GriffeLoader(search_paths=tmp_namespace_pkgs)

                a_package = loader.load("a")
                for tmp_ns in tmp_namespace_pkgs:
                    assert tmp_ns.joinpath("a") in a_package.filepath  # type: ignore[operator]
                assert "b" in a_package.members

                b_package = a_package.members["b"]
                for tmp_ns in tmp_namespace_pkgs:
                    assert tmp_ns.joinpath("a/b") in b_package.filepath  # type: ignore[operator]
                assert "c" in b_package.members

                c_package = b_package.members["c"]
                for tmp_ns in tmp_namespace_pkgs:
                    assert tmp_ns.joinpath("a/b/c") in c_package.filepath  # type: ignore[operator]
                assert "d" in c_package.members

                d_package = c_package.members["d"]
                for tmp_ns in tmp_namespace_pkgs:
                    assert tmp_ns.joinpath("a/b/c/d") in d_package.filepath  # type: ignore[operator]
                assert "mod1" in d_package.members
                assert "mod2" in d_package.members
                assert "mod3" in d_package.members


def test_stop_at_first_package_inside_namespace_package() -> None:
    """Stop loading similar paths once we found a non-namespace package."""
    with temporary_pypackage("a/b/c/d", ["mod1.py"], init=True) as tmp_ns1:  # noqa: SIM117
        with temporary_pypackage("a/b/c/d", ["mod2.py"], init=True) as tmp_ns2:
            tmp_namespace_pkgs = [tmp_ns.tmpdir for tmp_ns in (tmp_ns1, tmp_ns2)]
            loader = GriffeLoader(search_paths=tmp_namespace_pkgs)

            a_package = loader.load("a")
            assert "b" in a_package.members

            b_package = a_package.members["b"]
            assert "c" in b_package.members

            c_package = b_package.members["c"]
            assert "d" in c_package.members

            d_package = c_package.members["d"]
            assert d_package.is_subpackage
            assert d_package.filepath == tmp_ns1.tmpdir.joinpath("a/b/c/d/__init__.py")
            assert "mod1" in d_package.members
            assert "mod2" not in d_package.members


def test_load_builtin_modules() -> None:
    """Assert builtin/compiled modules can be loaded."""
    loader = GriffeLoader()
    loader.load("_ast")
    loader.load("_collections")
    loader.load("_operator")
    assert "_ast" in loader.modules_collection
    assert "_collections" in loader.modules_collection
    assert "_operator" in loader.modules_collection


def test_resolve_aliases_of_builtin_modules() -> None:
    """Assert builtin/compiled modules can be loaded."""
    loader = GriffeLoader()
    loader.load("io")
    loader.load("_io")
    unresolved, _ = loader.resolve_aliases(external=True, implicit=True, max_iterations=1)
    io_unresolved = {un for un in unresolved if un.startswith(("io", "_io"))}
    assert len(io_unresolved) < 5


@pytest.mark.parametrize("namespace", [False, True])
def test_loading_stubs_only_packages(tmp_path: Path, namespace: bool) -> None:
    """Test loading and merging of stubs-only packages.

    Parameters:
        tmp_path: Pytest fixture.
        namespace: Whether the package and stubs are namespace packages.
    """
    # Create package.
    package_parent = tmp_path / "pkg_parent"
    package_parent.mkdir()
    package = package_parent / "package"
    package.mkdir()
    if not namespace:
        package.joinpath("__init__.py").write_text("a: int = 0")
    package.joinpath("module.py").write_text("a: int = 0")

    # Create stubs.
    stubs_parent = tmp_path / "stubs_parent"
    stubs_parent.mkdir()
    stubs = stubs_parent / "package-stubs"
    stubs.mkdir()
    if not namespace:
        stubs.joinpath("__init__.pyi").write_text("b: int")
    stubs.joinpath("module.pyi").write_text("b: int")

    # Exposing stubs first, to make sure order doesn't matter.
    loader = GriffeLoader(search_paths=[stubs_parent, package_parent])

    # Loading package and stubs, checking their contents.
    top_module = loader.load("package", try_relative_path=False, find_stubs_package=True)
    if not namespace:
        assert "a" in top_module.members
        assert "b" in top_module.members
    assert "a" in top_module["module"].members
    assert "b" in top_module["module"].members


@pytest.mark.parametrize(
    "init",
    [
        "from package.thing import thing",
        "thing = False",
    ],
)
def test_submodule_shadowing_member(init: str, caplog: pytest.LogCaptureFixture) -> None:
    """Warn when a submodule shadows a member of the same name.

    Parameters:
        init: Contents of the top-level init module.
    """
    caplog.set_level(logging.DEBUG)
    with temporary_visited_package(
        "package",
        {"__init__.py": init, "thing.py": "thing = True"},
        init=True,
    ):
        assert "shadowing" in caplog.text


@pytest.mark.parametrize("wildcard", [True, False])
@pytest.mark.parametrize(("external", "foo_is_resolved"), [(None, True), (True, True), (False, False)])
def test_side_loading_sibling_private_module(wildcard: bool, external: bool | None, foo_is_resolved: bool) -> None:
    """Automatically load `_a` when `a` (wildcard) imports from it.

    Parameters:
        wildcard: Whether the import is a wildcard import.
        external: Value for the `external` parameter when resolving aliases.
        foo_is_resolved: Whether the `foo` alias should be resolved.
    """
    with temporary_pypackage("_a", {"__init__.py": "def foo():\n    '''Docstring.'''"}) as pkg_a:  # noqa: SIM117
        with temporary_pypackage("a", {"__init__.py": f"from _a import {'*' if wildcard else 'foo'}"}) as pkg_a_private:
            loader = GriffeLoader(search_paths=[pkg_a.tmpdir, pkg_a_private.tmpdir])
            package = loader.load("a")
            loader.resolve_aliases(external=external, implicit=True)
            if foo_is_resolved:
                assert "foo" in package.members
                assert package["foo"].is_alias
                assert package["foo"].resolved
                assert package["foo"].docstring.value == "Docstring."
            elif wildcard:
                assert "foo" not in package.members
            else:
                assert "foo" in package.members
                assert package["foo"].is_alias
                assert not package["foo"].resolved


def test_forcing_inspection() -> None:
    """Load a package with forced dynamic analysis."""
    modules = {"__init__.py": "a = 0", "mod.py": "b = 1"}
    with (
        temporary_visited_package("static_pkg", modules) as static_package,
        temporary_inspected_package("dynamic_pkg", modules) as dynamic_package,
    ):
        for name in static_package.members:
            assert name in dynamic_package.members
        for name in static_package["mod"].members:
            assert name in dynamic_package["mod"].members


def test_relying_on_modules_path_attribute(monkeypatch: pytest.MonkeyPatch) -> None:
    """Load a package that relies on the `__path__` attribute of a module."""

    def raise_module_not_found_error(*args, **kwargs) -> None:  # noqa: ARG001,ANN002,ANN003
        raise ModuleNotFoundError

    loader = GriffeLoader()
    monkeypatch.setattr(loader.finder, "find_spec", raise_module_not_found_error)
    assert loader.load("griffe")


def test_not_calling_package_loaded_hook_on_something_else_than_package() -> None:
    """Always call the `on_package_loaded` hook on a package, not any other object."""
    with temporary_pypackage("pkg", {"__init__.py": "from typing import List as L"}) as pkg:
        loader = GriffeLoader(search_paths=[pkg.tmpdir])
        alias: Alias = loader.load("pkg.L")  # type: ignore[assignment]
        assert alias.is_alias
        assert not alias.resolved


<<<<<<< HEAD
def test_loading_utf8_with_bom_files(tmp_path: Path) -> None:
    """Check that the loader can handle UTF-8 files with BOM."""
    pkg = tmp_path / "pkg"
    pkg.mkdir()
    init_file = pkg / "__init__.py"
    init_file.write_text("\ufeff# This is a UTF-8 file with BOM\n\ndef func() -> int: ...", encoding="utf-8")
    loader = GriffeLoader(search_paths=[tmp_path])
    package = loader.load("pkg")
    assert "func" in package.members  # Just checking all went well, no SyntaxError exceptions raised.
=======
def test_not_overriding_module_with_alias_from_wildcard_import() -> None:
    """Do not override a submodule with an imported object with the same name."""
    with temporary_visited_package(
        "pkg",
        {
            "__init__.py": "",
            "a/__init__.py": "from .m import *",
            "a/m.py": "def m(): pass",
            "b/__init__.py": "from .m import *",
            "b/m.py": "from pkg.a.m import m",
        },
        resolve_aliases=True,
    ) as pkg:
        assert pkg["a.m"].is_module
        assert pkg["a.m.m"].is_function
        assert pkg["b.m"].is_module
        assert pkg["b.m.m"].is_alias
>>>>>>> a8c5585c
<|MERGE_RESOLUTION|>--- conflicted
+++ resolved
@@ -491,17 +491,6 @@
         assert not alias.resolved
 
 
-<<<<<<< HEAD
-def test_loading_utf8_with_bom_files(tmp_path: Path) -> None:
-    """Check that the loader can handle UTF-8 files with BOM."""
-    pkg = tmp_path / "pkg"
-    pkg.mkdir()
-    init_file = pkg / "__init__.py"
-    init_file.write_text("\ufeff# This is a UTF-8 file with BOM\n\ndef func() -> int: ...", encoding="utf-8")
-    loader = GriffeLoader(search_paths=[tmp_path])
-    package = loader.load("pkg")
-    assert "func" in package.members  # Just checking all went well, no SyntaxError exceptions raised.
-=======
 def test_not_overriding_module_with_alias_from_wildcard_import() -> None:
     """Do not override a submodule with an imported object with the same name."""
     with temporary_visited_package(
@@ -519,4 +508,14 @@
         assert pkg["a.m.m"].is_function
         assert pkg["b.m"].is_module
         assert pkg["b.m.m"].is_alias
->>>>>>> a8c5585c
+
+
+def test_loading_utf8_with_bom_files(tmp_path: Path) -> None:
+    """Check that the loader can handle UTF-8 files with BOM."""
+    pkg = tmp_path / "pkg"
+    pkg.mkdir()
+    init_file = pkg / "__init__.py"
+    init_file.write_text("\ufeff# This is a UTF-8 file with BOM\n\ndef func() -> int: ...", encoding="utf-8")
+    loader = GriffeLoader(search_paths=[tmp_path])
+    package = loader.load("pkg")
+    assert "func" in package.members  # Just checking all went well, no SyntaxError exceptions raised.